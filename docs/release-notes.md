--- conflicted
+++ resolved
@@ -1,7 +1,5 @@
 # Release Notes
 
-<<<<<<< HEAD
-=======
 ## 0.23.0 (May 27, 2024)
 
 This has some useful features added, and a bunch of important bug fixes, most of them in the parsing logic, all of which are ports from the enterprise version. Some of these changes resulted in a  few breaking changes, all to fix inconsistencies in parsing output. Fixing these inconsistencies should make writing logic using this info much simpler. Existing scripts that used this logic need to be fixed.
@@ -30,7 +28,6 @@
 * Fix poller exception due to use of undeclared variable (user Fabien Vincent contribution, thank you)
 * Update dependent libraries due to security fixes
 
->>>>>>> 1ce2a5c7
 ## 0.22.0 (Jan 10, 2024)
 
 This is largely a bugfix release, with some improvements in the output of some commands, and dependent library updates.
