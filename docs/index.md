--- conflicted
+++ resolved
@@ -8,18 +8,11 @@
 
 SuzieQ:
 
-<<<<<<< HEAD
 * We [gather data](https://suzieq.readthedocs.io/en/latest/poller/) using an agentless model using either SSH or REST API as the transport. We gather data from routers, bridges and Linux servers. We support gathering data from Alcatel-Lucent Enterprise AOS8, Arista EOS, Cisco's IOS, IOS-XE, and IOS-XR platforms, Cisco's NXOS (N7K with versions 8.4.4 or higher, and N9K with versions 9.3.1 or higher), Cumulus Linux, Juniper's Junos(QFX, EX, MX and SRX platforms and Evolved OS), Palo Alto's Panos (version 8.0 or higher) and SoNIC devices, besides Linux servers.
 * We normalize the data into a vendor-agnostic format.
 * We store all data in files using the popular big data format, [Parquet](https://parquet.apache.org/).
 * All the analysis are exposed either via a CLI, [GUI](https://suzieq.readthedocs.io/en/latest/gui/), a [REST API](https://suzieq.readthedocs.io/en/latest/rest-server/), or via Python. The output can be rendered in various formats from plain text to JSON and CSV.
 * The analysis engine used in this release is pandas, though we have prototyped with other analysis engines.
-=======
-* [Gathers data](https://suzieq.readthedocs.io/en/latest/poller/) using an agentless model using either SSH or REST API as the transport. We gather data from routers, bridges and Linux servers. We support gathering data from Arista EOS, Cisco's IOS, IOS-XE, and IOS-XR platforms, Cisco's NXOS, Cumulus Linux, Juniper's Junos(QFX, EX, MX and SRX platforms and Evolved OS), Palo Alto's Panos (version 8.0 or higher) and SoNIC devices, besides Linux servers.
-* Normalizes the data into a vendor-agnostic format.
-* Stores all data in files using the popular big data format, [Parquet](https://parquet.apache.org/).
-* Exposes via a CLI, [GUI](https://suzieq.readthedocs.io/en/latest/gui/), a [REST API](https://suzieq.readthedocs.io/en/latest/rest-server/), or via Python the analysis of the data gathered using easy, intuitive commands. The output can be rendered in various formats from plain text to JSON, CSV and Markdown.
->>>>>>> 9362ae22
 
 With the applications that we build on top of the framework we want to demonstrate a different and more systematic approach to thinking about networks. We want to show how useful it is to think of your network holistically.
 
