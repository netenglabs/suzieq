## Supported Tables and Devices

Tables are the most basic structure we store in the suzieq database.
A table is the data that is gathered by a service, for instance BGP
is the BGP data
that the bgp service collects from routers. To see what information is collected for each table, you can use the ```<table> describe``` (```bgp describe``` for example) via suzieq-cli to get the details. To see the list of tables, you can type ```help``` in suzieq-cli or run ```suzieq-cli --help```.


<<<<<<< HEAD
|         | Cumulus Linux | Alcatel AOS8 | Arista EOS | Linux | Cisco NXOS | Juniper JunOS | SONIC | IOSXR | IOS | IOSXE | PanOS |
| :---------: | :---------: | :---------------: | :------------: | :-------: | :------: | :-------: | :-------: | :-------: | :-------: | :-------: | :-------: |
| Arpnd   |    yes        | yes |      yes   | yes   | yes  |  yes  | yes | yes | yes | yes | yes |
| BGP     | yes | no | yes | yes | yes | yes | yes | yes | yes | yes | yes |
| Device  | yes | yes | yes | yes | yes | yes |  yes | yes | yes | yes |  yes |
| EvpnVni         | no | yes | yes | no | yes* | yes | yes | no | no | no | no |
| Filesystem (fs) | yes | no | yes | yes | yes | no | yes | no | no | no | no |
| IfCounters      | yes | no |  yes | yes | no | no | yes | no | no | no | no |
| Interfaces  | yes | yes | yes | yes| yes | yes | yes | yes | yes | yes | yes |
| Inventory   | no | yes | yes | no | yes | yes | no | no | no | no | no |
| LLDP | yes | no | yes | yes | yes | yes | yes | yes | yes | yes | yes |
| CDP  | no | no | no | no | yes | no | no | no | yes | yes | no |
| Macs |yes | yes | yes | yes | yes | yes | yes | no | yes | yes | no |
| MLAG | yes | no | yes | no | yes | no | no | no | no | no | no |
| Ospf |yes | no | yes | yes | yes | yes | yes | no | yes | yes | no |
| Routes | yes | yes | yes | yes | yes | yes | yes | yes | yes | yes | yes |
| sqPoller | yes | yes | yes | yes | yes | yes | yes | yes | yes | yes | yes |
| Topcpu | yes | no | yes | yes | yes | no | yes | no | no | no | no |
| Topmem | yes | no | yes | yes | no | no | yes | no | no | no | no |
| VLAN | yes | yes | yes | yes | yes | yes | yes | no | yes | yes | no |
=======
|         | Cumulus Linux | Arista EOS | Linux | Cisco NXOS | Juniper JunOS<sup>1<sup> | SONIC | IOSXR | IOS | IOSXE | PanOS |
| :---------: | :---------------: | :------------: | :-------: | :------: | :-------: | :-------: | :-------: | :-------: | :-------: | :-------: |
| Arpnd   |    yes        |      yes   | yes   | yes  |  yes  | yes | yes | yes | yes | yes |
| BGP     | yes | yes | yes | yes | yes | yes | yes | yes | yes | yes |
| Device  | yes | yes | yes | yes | yes |  yes | yes | yes | yes |  yes |
| EvpnVni | yes | yes | no | yes<sup>2<sup> | yes | yes | no | no | no | no |
| Filesystem (fs) | yes | no | yes | no | yes | yes | yes | no | no | no |
| Interfaces | yes | yes | yes| yes | yes | yes | yes | yes | yes | yes |
| Inventory | no | yes | no | yes | yes | no | no | no | no | no |
| LLDP | yes | yes | yes | yes | yes | yes | yes | yes | yes | yes |
| CDP  | no | no | no | yes | no | no | no | yes | yes | no |
| Macs |yes | yes | yes | yes | yes | yes | no | yes | yes | no |
| MLAG | yes | yes | no | yes | no | no | no | no | no | no |
| Ospf |yes | yes | yes | yes | yes | yes | no | yes | yes | no |
| Routes | yes | yes | yes | yes | yes<sup>3<sup> | yes | yes | yes | yes | yes |
| sqPoller | yes | yes | yes | yes | yes | yes | yes | yes | yes | yes |
| VLAN | yes | yes | yes | yes | yes | yes | no | yes | yes | no |
>>>>>>> 9362ae22

1. Junos supported devices includes MX, QFX, QFX10K, EX, SRX, and EVO.
2. EVPN support for NXOS requires version 9.3.3 or above, please reach out if you're using older versions of NXOS
3. Junos devices are notoriously slow in responding with a large number of routes. On some older QFX5K and QFX10K, the numbers can be as low as 40K. Please use snapshot mode (--run-once=update) to get a sense of how long it takes to gather data. On MXes, we only gather connected routes for this reason. <|MERGE_RESOLUTION|>--- conflicted
+++ resolved
@@ -6,7 +6,6 @@
 that the bgp service collects from routers. To see what information is collected for each table, you can use the ```<table> describe``` (```bgp describe``` for example) via suzieq-cli to get the details. To see the list of tables, you can type ```help``` in suzieq-cli or run ```suzieq-cli --help```.
 
 
-<<<<<<< HEAD
 |         | Cumulus Linux | Alcatel AOS8 | Arista EOS | Linux | Cisco NXOS | Juniper JunOS | SONIC | IOSXR | IOS | IOSXE | PanOS |
 | :---------: | :---------: | :---------------: | :------------: | :-------: | :------: | :-------: | :-------: | :-------: | :-------: | :-------: | :-------: |
 | Arpnd   |    yes        | yes |      yes   | yes   | yes  |  yes  | yes | yes | yes | yes | yes |
@@ -27,25 +26,6 @@
 | Topcpu | yes | no | yes | yes | yes | no | yes | no | no | no | no |
 | Topmem | yes | no | yes | yes | no | no | yes | no | no | no | no |
 | VLAN | yes | yes | yes | yes | yes | yes | yes | no | yes | yes | no |
-=======
-|         | Cumulus Linux | Arista EOS | Linux | Cisco NXOS | Juniper JunOS<sup>1<sup> | SONIC | IOSXR | IOS | IOSXE | PanOS |
-| :---------: | :---------------: | :------------: | :-------: | :------: | :-------: | :-------: | :-------: | :-------: | :-------: | :-------: |
-| Arpnd   |    yes        |      yes   | yes   | yes  |  yes  | yes | yes | yes | yes | yes |
-| BGP     | yes | yes | yes | yes | yes | yes | yes | yes | yes | yes |
-| Device  | yes | yes | yes | yes | yes |  yes | yes | yes | yes |  yes |
-| EvpnVni | yes | yes | no | yes<sup>2<sup> | yes | yes | no | no | no | no |
-| Filesystem (fs) | yes | no | yes | no | yes | yes | yes | no | no | no |
-| Interfaces | yes | yes | yes| yes | yes | yes | yes | yes | yes | yes |
-| Inventory | no | yes | no | yes | yes | no | no | no | no | no |
-| LLDP | yes | yes | yes | yes | yes | yes | yes | yes | yes | yes |
-| CDP  | no | no | no | yes | no | no | no | yes | yes | no |
-| Macs |yes | yes | yes | yes | yes | yes | no | yes | yes | no |
-| MLAG | yes | yes | no | yes | no | no | no | no | no | no |
-| Ospf |yes | yes | yes | yes | yes | yes | no | yes | yes | no |
-| Routes | yes | yes | yes | yes | yes<sup>3<sup> | yes | yes | yes | yes | yes |
-| sqPoller | yes | yes | yes | yes | yes | yes | yes | yes | yes | yes |
-| VLAN | yes | yes | yes | yes | yes | yes | no | yes | yes | no |
->>>>>>> 9362ae22
 
 1. Junos supported devices includes MX, QFX, QFX10K, EX, SRX, and EVO.
 2. EVPN support for NXOS requires version 9.3.3 or above, please reach out if you're using older versions of NXOS
