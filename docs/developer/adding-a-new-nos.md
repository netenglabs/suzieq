--- conflicted
+++ resolved
@@ -106,11 +106,7 @@
 
 ## Massaging the Output Gathered
 
-<<<<<<< HEAD
-All data stored by Suzieq is structured and has a schema. This schema is stored in config/schema. In many cases, it is not possible for the command output to fit into the schema directly. In such cases, its required to massage the output to fit the schema. Each file in config/*.yml has a corresponding python file under suzieq/poller/worker/services/ directory that contains the code to massage the output. For example, suzieq/poller/worker/services/bgp.py contains code that massages the output for the BGP commands from different NOS. Look at an existing file to determine how to add support for your NOS.
-=======
 All data stored by SuzieQ is structured and has a schema. This schema is stored in config/schema. In many cases, it is not possible for the command output to fit into the schema directly. In such cases, its required to massage the output to fit the schema. Each file in config/*.yml has a corresponding python file under suzieq/poller/services/ directory that contains the code to massage the output. For example, suzieq/poller/services/bgp.py contains code that massages the output for the BGP commands from different NOS. Look at an existing file to determine how to add support for your NOS.
->>>>>>> 9362ae22
 
 ## Adding the NOS to the List of Known NOS
 
