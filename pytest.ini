[pytest]
#addopts =--strict -rfe --disable-warnings
addopts =--strict-markers -n auto -rfe -m 'not cndcn'
asyncio_mode = auto
markers =
    # test types
    fast
    slow
    smoke

    # update data
    cleanup
    cndcn
    dual_attach
    gather_data
    gather_dual_attach
    gather_single_attach
    single_attach
    test_update
    update_data
    update_dual_attach
    update_single_attach

    # SuzieQ components
    cli
    engines
    plugin
    rest
    service

    #  sqcmds
    assert
    command
    describe
    find
    help
    interface
    lpm
    mac
<<<<<<< HEAD
    mlag
    mroutes
    lldp
    vlan
    evpnVni
    rest
    vmx
    schema
    plugin
    version
    cli
=======
    route
    show
    sqcmds
    summarize
    table
    top
    unique

    #   filters
    filter: filter output of the cli
    all: columns = *
    badquery
    bootupTimestamp
    bridged
    columns
    deviceCnt
    estdTime
    fail
    full
    groupby
    hostname
    ipv6
    lastChangeTime
    negate
    numChanges
    pass
    prefix
    prefixlen
    regex
    status
    statusChangeTimestamp
    switchport
    updatesRx
    updatesTx
    uptime
    vni

    #  coalescer
    coalesce
    coalescer_launcher
    transform

    #  poller
>>>>>>> 6f5c9e73
    poller
    poller_object
    poller_unit_tests

    #   worker
    output_worker
    output_worker_manager
    poller_inventory
    poller_worker
    service_manager

    #   controller
    controller
    controller_chunker
    controller_chunker_static
    controller_credential_loader
    controller_credential_loader_credential_file
    controller_credential_loader_static
    controller_device
    controller_inventory
    controller_manager
    controller_manager_static
    controller_source
    controller_source_ansible
    controller_source_native
    controller_source_netbox
    controller_unit_tests

    # schema
    textfsm
    schema

    # parsing
    parsing

    # namespaces/nosses
    broken
    cumulus
    eos
    ios
    iosxe
    iosxr
    junos
    mixed
    nxos
    panos
    vmx

    # misc
    recursive
    sq_config
    system
    version

    # tables
    address
    arpnd
    bgp
    devconfig
    device
    evpnVni
    fs
    ifCounters
    interfaces
    inventory
    lldp
    macs
    mlag
    network
    ospf
    ospfIf
    ospfNbr
    path
    routes
    sqpoller
    sqPoller
    tables
    time
    topology
    vlan

xfail_strict = True<|MERGE_RESOLUTION|>--- conflicted
+++ resolved
@@ -37,19 +37,6 @@
     interface
     lpm
     mac
-<<<<<<< HEAD
-    mlag
-    mroutes
-    lldp
-    vlan
-    evpnVni
-    rest
-    vmx
-    schema
-    plugin
-    version
-    cli
-=======
     route
     show
     sqcmds
@@ -93,7 +80,6 @@
     transform
 
     #  poller
->>>>>>> 6f5c9e73
     poller
     poller_object
     poller_unit_tests
