import errno
import fcntl
import getpass
import json
import logging
import os
import platform
import re
import sys
from datetime import datetime
from enum import Enum
from importlib.util import find_spec
from ipaddress import ip_network
from itertools import groupby
from logging.handlers import RotatingFileHandler
from os import getenv
from time import time
from typing import Any, Dict, List, Optional, Union

import pandas as pd
import psutil
import pyarrow as pa
import yaml
from dateparser import parse
from dateutil.relativedelta import relativedelta
from pytz import all_timezones
from tzlocal import get_localzone

from suzieq.shared.exceptions import SensitiveLoadError
from suzieq.shared.schema import SchemaForTable
from suzieq.version import SUZIEQ_VERSION

logger = logging.getLogger(__name__)
MAX_MTU = 9216
# MISSING_SPEED: the interface doesn't provide a speed and I have to complain
# NO_SPEED: the interface doesn't provide a speed but I don't care
#           (for example virtual interfaces)
# MISSING_SPEED_IF_TYPES: list of interface-types that will have MISSING_SPEED
#                         if the speed is invalid.
#                         Types which are not in this list will have NO_SPEED
MISSING_SPEED = -1
NO_SPEED = 0
MISSING_SPEED_IF_TYPES = ['ethernet', 'bond', 'bond_slave']
SUPPORTED_ENGINES = ['pandas', 'rest']
DATA_FORMATS = ["text", "json", "csv", "markdown"]


class PollerTransport(str, Enum):
    """Supported poller transoport enum"""
    ssh = 'ssh'
    https = 'https'


def validate_sq_config(cfg):
    """Validate Suzieq config file

    Parameters:
    -----------
    cfg: yaml object, YAML encoding of the config file

    Returns:
    --------
    status: None if all is good or error string
    """

    if not isinstance(cfg, dict):
        return "FATAL: Invalid config file format"

    ddir = cfg.get("data-directory", None)
    if not ddir:
        return "FATAL: No data directory for output files specified"

    if not os.path.isdir(ddir):
        os.makedirs(ddir, exist_ok=True)

    if (not os.path.isdir(ddir) or not (os.access(ddir, os.R_OK | os.W_OK |
                                                  os.EX_OK))):
        if os.getenv('SQENV', None) == 'docker':
            return f'FATAL: Data directory {ddir} is not an accessible ' \
                'dir.\nIt looks like you are using docker, make sure that ' \
                'the mounted volume has the proper permissions.\nYou can ' \
                'update the permissions using the following command:\n\n' \
                'docker run --user root -v samples_parquet-db:/home/suzieq'\
                '/parquet --rm netenglabs/suzieq -c "chown -R ' \
                '1000:1000 parquet"'
        else:
            return f'FATAL: Data directory {ddir} is not an accessible dir'

    # Locate the service and schema directories
    svcdir = cfg.get('service-directory', None)
    if (not (svcdir and os.path.isdir(ddir) and
             os.access(svcdir, os.R_OK | os.W_OK | os.EX_OK))):
        sqdir = get_sq_install_dir()
        svcdir = f'{sqdir}/config'
        if os.access(svcdir, os.R_OK | os.EX_OK):
            cfg['service-directory'] = svcdir
        else:
            svcdir = None

    if not svcdir:
        return 'FATAL: No service directory found'

    schemadir = cfg.get('schema-directory', None)
    if not (schemadir and os.access(schemadir, os.R_OK | os.EX_OK)):
        schemadir = f'{svcdir}/schema'
        if os.access(schemadir, os.R_OK | os.EX_OK):
            cfg['schema-directory'] = schemadir
        else:
            schemadir = None

    if not schemadir:
        return 'FATAL: No schema directory found'

    # Move older format logging level and period to appropriate new location
    if 'poller' not in cfg:
        cfg['poller'] = {}

    for knob in ['logging-level', 'period']:
        if knob in cfg:
            cfg['poller'][knob] = cfg[knob]

    if 'rest' not in cfg:
        cfg['rest'] = {}

    for knob in ['API_KEY', 'rest_certfile', 'rest_keyfile']:
        if knob in cfg:
            cfg['rest'][knob] = cfg[knob]

    error = _load_rest_api_key(cfg)
    if error:
        return error

    # Verify timezone if present is valid
    def_tz = get_localzone().zone
    reader = cfg.get('analyzer', {})
    if reader and isinstance(reader, dict):
        usertz = reader.get('timezone', '')
        if usertz and usertz not in all_timezones:
            return f'Invalid timezone: {usertz}'
        elif not usertz:
            reader['timezone'] = def_tz
    else:
        cfg['analyzer'] = {'timezone': def_tz}

    return None


def _load_rest_api_key(cfg: Dict) -> str:
    """Loads the rest api key into the config

    Args:
        cfg (Dict): SuzieQ config

    Returns:
        str: Empty if the variable was loaded correctly,
        the error otherwise
    """
    if 'rest' in cfg and 'API_KEY' in cfg['rest']:
        api_key = cfg['rest']['API_KEY']
        if api_key == 'ask':
            # this function is called during the on_connect of the cli
            # Nubia doesn't allow the user to prompt anything at that point
            return "'ask' option is not available for REST API KEY"
        try:
            cfg['rest']['API_KEY'] = get_sensitive_data(api_key)
        except SensitiveLoadError as e:
            return f'Cannot load REST API KEY: {e}'
    return ''


def load_sq_config(validate=True, config_file=None):
    """Load (and validate) basic suzieq config"""

    # Order of looking up suzieq config:
    #   Current directory
    #   ${HOME}/.suzieq/

    cfgfile = None
    cfg = {}

    cfgfile = sq_get_config_file(config_file)

    if cfgfile:
        try:
            with open(cfgfile, "r") as f:
                cfg = yaml.safe_load(f.read())
        except Exception as e:  # pylint: disable=broad-except
            print(f'ERROR: Unable to open config file {cfgfile}: {e.args[1]}')
            sys.exit(1)

        if not cfg:
            print(f'ERROR: Empty config file {cfgfile}')
            sys.exit(1)

        if validate:
            error_str = validate_sq_config(cfg)
            if error_str:
                print(f'ERROR: Invalid config file: {cfgfile}')
                print(error_str)
                sys.exit(1)
        else:
            # also without validation, I need to load the REST API key and,
            # if necessary, raise an error
            error = _load_rest_api_key(cfg)
            if error:
                print(f'ERROR: Invalid config file: {cfgfile}')
                print(error)
                sys.exit(1)

    if not cfg:
        print("suzieq requires a configuration file either in "
              "./suzieq-cfg.yml or ~/.suzieq/suzieq-cfg.yml")
        sys.exit(1)

    return cfg


def get_sensitive_data(input_method: str, ask_message: str = '') -> str:
    """This function is used by the inventory to specify sensitive data

    The valid methods are:
        - 'plain:' (default): copy the content of input (can be omitted)
        - 'env:': get the information from an environment variable
        - 'ask': write the information on the stdin

    Args:
        input_method (str): string with info for the sensitive value
        ask_message (str): message to prompt for the 'ask' method

    Raises:
        EnvVarLoadError: environment variable not found

    Returns:
        str: sensitive data
    """
    if not input_method:
        return input_method
    sens_data = input_method
    if input_method.startswith('env:'):
        input_method = input_method.split('env:')[1].strip()
        sens_data = getenv(input_method, '')
        if not sens_data:
            raise SensitiveLoadError(
                f'No environment variable called '
                f"'{input_method}'")
    elif input_method.startswith('plain:'):
        sens_data = input_method.split("plain:")[1].strip()
    elif input_method.startswith('ask'):
        sens_data = getpass.getpass(ask_message)
    return sens_data


def sq_get_config_file(config_file):
    """Get the path to the suzieq config file"""
    default_path = '{home}/.suzieq/suzieq-cfg.yml'
    if config_file:
        cfgfile = config_file
    elif os.path.exists("./suzieq-cfg.yml"):
        cfgfile = "./suzieq-cfg.yml"
    elif (os.getenv('HOME')
            and os.path.exists(default_path.format(home=os.getenv('HOME')))):
        return default_path.format(home=os.getenv('HOME'))
    else:
        if not os.getenv('HOME'):
            logger.warning(
                'Unable to determine the HOME directory, is $HOME env var '
                'properly set?')
        return None
    return cfgfile


def get_latest_files(folder, start="", end="", view="latest") -> list:
    '''Get list of relevant parquet files from folder'''
    lsd = []

    if start:
        ssecs = pd.to_datetime(
            start, infer_datetime_format=True).timestamp() * 1000
    else:
        ssecs = 0

    if end:
        esecs = pd.to_datetime(
            end, infer_datetime_format=True).timestamp() * 1000
    else:
        esecs = 0

    ts_dirs = False
    pq_files = False

    for root, dirs, files in os.walk(folder):
        flst = None
        if dirs and dirs[0].startswith("timestamp") and not pq_files:
            flst = get_latest_ts_dirs(dirs, ssecs, esecs, view)
            ts_dirs = True
        elif files and not ts_dirs:
            flst = get_latest_pq_files(files, root, ssecs, esecs, view)
            pq_files = True

        if flst:
            lsd.append(os.path.join(root, flst[-1]))

    return lsd


def get_latest_ts_dirs(dirs, ssecs, esecs, view):
    '''Get latest timestamp directories in a folder'''
    newdirs = None

    if not ssecs and not esecs:
        dirs.sort(key=lambda x: int(x.split("=")[1]))
        newdirs = dirs
    elif ssecs and not esecs:
        newdirs = list(filter(lambda x: int(x.split("=")[1]) > ssecs, dirs))
        if not newdirs and view != "changes":
            # FInd the entry most adjacent to this one
            newdirs = list(filter(lambda x: int(
                x.split("=")[1]) < ssecs, dirs))
    elif esecs and not ssecs:
        newdirs = list(filter(lambda x: int(x.split("=")[1]) < esecs, dirs))
    else:
        newdirs = list(
            filter(
                lambda x: int(x.split("=")[1]) < esecs and int(
                    x.split("=")[1]) > ssecs,
                dirs,
            )
        )
        if not newdirs and view != "changes":
            # FInd the entry most adjacent to this one
            newdirs = list(filter(lambda x: int(
                x.split("=")[1]) < ssecs, dirs))

    return newdirs


def get_latest_pq_files(files, root, ssecs, esecs, view):
    '''Get the latest parquet files given a fileset/start & end times & view'''
    newfiles = None

    if not ssecs and not esecs:
        files.sort(key=lambda x: os.path.getctime("%s/%s" % (root, x)))
        newfiles = files
    elif ssecs and not esecs:
        newfiles = list(
            filter(lambda x: os.path.getctime(
                "%s/%s" % (root, x)) > ssecs, files)
        )
        if not newfiles and view != "changes":
            # FInd the entry most adjacent to this one
            newfiles = list(
                filter(
                    lambda x: os.path.getctime(
                        "{}/{}".format(root, x)) < ssecs, files
                )
            )
    elif esecs and not ssecs:
        newfiles = list(
            filter(lambda x: os.path.getctime(
                "%s/%s" % (root, x)) < esecs, files)
        )
    else:
        newfiles = list(
            filter(
                lambda x: os.path.getctime("%s/%s" % (root, x)) < esecs
                and os.path.getctime("%s/%s" % (root, x)) > ssecs,
                files,
            )
        )
        if not newfiles and view != "changes":
            # Find the entry most adjacent to this one
            newfiles = list(
                filter(lambda x: os.path.getctime(
                    "%s/%s" % (root, x)) < ssecs, files)
            )
    return newfiles


def calc_avg(oldval, newval):
    '''Calculate average of old and new'''

    if not oldval:
        return newval

    return float((oldval+newval)/2)


def parse_relative_timestamp(
        uptime: str, relative_to: Optional[int] = None,
        ms=False) -> Optional[int]:
    """Convert a string of relative time into a timestamp

    This takes dateparser parsable strings such as
    '10 weeks, 4 days, 3 hours 11 mins' or '1w4d' or '00h05m040s'
    and converts it into a timestamp.

    Args:
        uptime (str): _description_
        relative_to (int, optional): provide a custom base epoch timestamp, if
            not provided, the base timestamp is "now". Time in s or ms
            depending on the value of the `ms` argument.
        ms (bool, optional): whether the function assumes time in seconds or
            milliseconds. Default to False.

    Returns:
        int: The epoch timestamp of the base time minus the uptime. Returned
            time in ms or s depending if ms=True
    """
    # We do not use the RELATIVE_BASE option of dateparser due to a bug in the
    # library causing a memory leak:
    # https://github.com/scrapinghub/dateparser/issues/985

    settings = {'TIMEZONE': 'utc',
                'RETURN_AS_TIMEZONE_AWARE': True}
    conversion_value = 1000 if ms else 1

    parsed_uptime = parse(uptime, settings=settings)
    if not parsed_uptime:
        return None

    ts_offset = time() - (relative_to / conversion_value) if relative_to else 0

    return int((parsed_uptime.timestamp() - ts_offset) * conversion_value)


def get_timestamp_from_cisco_time(in_data: str, timestamp: int) -> int:
    """Get timestamp in ms from the Cisco-specific timestamp string
    Examples of Cisco timestamp str are P2DT14H45M16S, P1M17DT4H49M50S etc.

    Args:
        in_data (str): The Cisco uptime string
        timestamp (int): the base unix timestamp IS SECONDS from which
            subtracting the uptime.

    Returns:
        int: a unix timestamp in milliseconds
    """
    if in_data and not in_data.startswith('P'):
        in_data = in_data.replace('y', 'years')
        in_data = in_data.replace('w', 'weeks')
        in_data = in_data.replace('d', 'days')

        ts_offset = time() - timestamp
        other_time = parse(in_data)
        if other_time:
            return int((other_time.timestamp() - ts_offset) * 1000)
        else:
            logger.error(f'Unable to parse relative time string, {in_data}')
            return 0

    months = days = hours = mins = secs = 0

    if 'T' in in_data:
        day, timestr = in_data[1:].split('T')
    else:
        day = in_data[1:]
        timestr = ''

    if 'Y' in day:
        years, day = day.split('Y')
        months = int(years)*12

    if 'M' in day:
        mnt, day = day.split('M')
        months = months + int(mnt)
    if 'D' in day:
        days = int(day.split('D')[0])

    if 'H' in timestr:
        hours, timestr = timestr.split('H')
        hours = int(hours)
    if 'M' in timestr:
        mins, timestr = timestr.split('M')
        mins = int(mins)
    if 'S' in timestr:
        secs = timestr.split('S')[0]
        secs = int(secs)

    delta = relativedelta(months=months, days=days,
                          hours=hours, minutes=mins, seconds=secs)
    return int((datetime.fromtimestamp(timestamp)-delta).timestamp()*1000)


def get_timestamp_from_iosxe_time(in_data: str, timestamp: int) -> int:
    """Get timestamp in ms from the Cisco IOS/XE-specific timestamp string
    Examples of Cisco timestamp str are 1w4d, 1d10h, 01:20:35, 00:01:56.

    Args:
        in_data (str): The IOSXE uptime string
        timestamp (int): the base unix timestamp IS SECONDS from which
            subtracting the uptime.

    Returns:
        int: a unix timestamp in milliseconds
    """
    if not in_data:
        return 0

    if ':' in in_data:
        # There's time and so we need to convert it into h/m/s
        in_data = (in_data.replace(':', 'h', 1)
                          .replace(':', 'm', 1)
                   ) + 's'

    return parse_relative_timestamp(in_data, timestamp, False) or 0


def get_timestamp_from_junos_time(in_data: Union[str, Dict[str, str]],
                                  relative_to: Optional[int] = None,
                                  ms=True) -> int:
    """Get timestamp in ms from the Junos-specific timestamp string
    The expected input looks like: "attributes" : {"junos:seconds" : "0"}.
    We don't check for format because we're assuming the input would be blank
    if it wasn't the right format.

    Args:
        in_data (Tuple[Dict, str]): the time data received from the device,
            The input can either be a dictionary or a JSON string.
        relative_to (int, optional): Subtract the extracted seconds to the
            provided epoch timestamp.
            If None, the function returns the seconds without further
            processing (e.g. useful when we already have an epoch timestamp).
            Defaults to None.
        ms (int, optional) If the True the result is returned in milliseconds
            otherwise the result will be in seconds.

    Returns:
        int: enlapsed time or unix timestamp
    """

    if not in_data:
        # Happens for logical interfaces such as gr-0/0/0
        secs = 0
    else:
        try:
            if isinstance(in_data, str):
                data = json.loads(in_data)
            else:
                data = in_data
            secs = int(data.get('junos:seconds', 0))
        except Exception:  # pylint: disable=broad-except
            logger.warning(f'Unable to convert junos secs from {in_data}')
            secs = 0

    conversion_unit = 1000 if ms else 1

    if relative_to:
        delta = relativedelta(seconds=int(secs))
        secs = (datetime.fromtimestamp(relative_to) - delta).timestamp()

    return int(secs * conversion_unit)


def convert_macaddr_format_to_colon(macaddr: str) -> str:
    """Convert various macaddr forms to standard ':' format, lowecase

    One unexpected side-effect, it'll convert the given string to lowercase
    even if it doesn't match a macaddr.

    :param macaddr: str, the macaddr string to convert
    :returns: the converted macaddr string or all 0s string if arg not str
    :rtype: str

    """
    if isinstance(macaddr, str):
        macaddr = macaddr.lower()
        if re.match(r'[0-9a-f]{4}\.[0-9a-f]{4}\.[0-9a-f]{4}', macaddr):
            return (':'.join([f'{x[:2]}:{x[2:]}'
                              for x in macaddr.split('.')]))
        if re.match(r'[0-9a-f]{2}-[0-9a-f]{2}-[0-9a-f]{2}-'
                    r'[0-9a-f]{2}-[0-9a-f]{2}-[0-9a-f]{2}',
                    macaddr):
            return macaddr.replace('-', ':')
        if re.match(r'[0-9a-f]{4}:[0-9a-f]{4}:[0-9a-f]{4}', macaddr):
            return (':'.join([f'{x[:2]}:{x[2:]}'
                              for x in macaddr.split(':')]))
        if ':' not in macaddr and re.match(r'[0-9a-f]{12}', macaddr):
            newmac = ''
            for i in range(0, 12, 2):
                newmac += f'{macaddr[i:i+2]}:'
            newmac = newmac[:-1]  # remove the trailing ':'
            return newmac
        if re.match(r'[0-9a-f]{4}-[0-9a-f]{4}-[0-9a-f]{4}', macaddr):
            return (':'.join([f'{x[:2]}:{x[2:]}'
                              for x in macaddr.split('-')]))
        return macaddr

    return '00:00:00:00:00:00'


def validate_network(network: str) -> bool:
    """Validate network address

    Args:
        network: (str) the network id to validate

    Returns:
        bool: A boolean with the result of the validation

    """
    try:
        if isinstance(network, str) and '/' in network:
            ip_network(network)
            return True
        return False
    except ValueError:
        return False


def validate_macaddr(macaddr: str) -> bool:
    """Validate mac address

    Args:
        macaddr: (str) the macaddr string to validate

    Returns:
        bool: A boolean with the result of the validation

    """
    if isinstance(macaddr, str):
        macaddr = convert_macaddr_format_to_colon(macaddr)
        if re.fullmatch(r'([0-9a-f]{2}:){5}[0-9a-f]{2}', macaddr):
            return True

    return False


def convert_rangestring_to_list(rangestr: str) -> list:
    """Convert a range list such as '1, 2-5, 10, 12-20' to list
    """

    tmplst = []
    if not isinstance(rangestr, str):
        return tmplst

    try:
        for x in rangestr.split(','):
            x = x.strip().split('-')
            if x[0]:
                if len(x) == 2:
                    intrange = list(range(int(x[0]), int(x[1])+1))
                    tmplst.extend(intrange)
                else:
                    tmplst.append(int(x[0]))
    except Exception:  # pylint: disable=broad-except
        logger.error(f"Range string parsing failed for {rangestr}")
        return []
    return tmplst


def convert_numlist_to_ranges(numList: List[int]) -> str:
    """Convert a given list of numbers into a range string

    Args:
        numList (List[int]): unsorted/sorted list of integers

    Returns:
        str: Range string such as '1-5, 10, 12-20'
    """
    result = ''
    for _, b in groupby(enumerate(sorted(numList)),
                        lambda pair: pair[1] - pair[0]):
        b = list(b)
        if len(b) > 1:
            result += f'{b[0][1]}-{b[-1][1]}, '
        else:
            result += f'{b[0][1]}, '

    return result[:-2]


# pylint: disable=too-many-statements
def build_query_str(skip_fields: List, schema: SchemaForTable,
                    ignore_regex=True, **kwargs):
    """Build a pandas query starting from the given key/val pairs.

    Args:
        skip_fields (List): the fields we don't want to include in the query
        schema (SchemaForTable): the schema of the table where to apply the
            query.
        ignore_regex (bool, optional): Ignore all the fields containing a
            regex among the filters. Defaults to True.
    """
    def _build_number_filter(field: str, fval: Any):
        op = '=='
        val = fval
        if isinstance(fval, str):
            if fval.startswith(('<=', '>=')):
                val = fval[2:]
                op = fval[:2]
            elif fval.startswith(('<', '>')):
                val = fval[1:]
                op = fval[:1]
        return f'{field} {op} {val}'

    def _escape(val: str) -> str:
        return val.replace('"', '\\"')

    num_types = ['long', 'float', 'int']
    str_query = '{}{}.str.fullmatch("{}")'
    all_filters = []

    if not kwargs:
        return ''

    for field, filter_vals in kwargs.items():
        match_filters = []
        not_filters = []
        # Check the skip conditions before proceeding
        if not filter_vals or field in skip_fields or field in ['groupby']:
            continue

        # Get info about the field if the field does not belong to the schema
        # ignore it
        field_info = schema.field(field)
        if not field_info:
            logger.warning(f'The field {field} does not belong to the schema')
            continue

        ftype = field_info.get('type', 'string')

        # In order to reduce the number of if/else transform a single filter
        # in a list to iterate over it
        if not isinstance(filter_vals, list):
            filter_vals = [filter_vals]

        # Apply a number filter
        if ftype in num_types:
            i = 0
            while i < len(filter_vals):
                fval = filter_vals[i]
                if isinstance(fval, str) and fval.startswith('!'):
                    not_filters.append(f'{field} != {fval[1:]}')
                elif (isinstance(fval, str) and fval.startswith('>')
                        and i+1 < len(filter_vals)
                        and isinstance(filter_vals[i+1], str)
                        and filter_vals[i+1].startswith('<')):
                    # In this case we are checking if the user asked for an
                    # an interval. So if we find a sequence of > and <,
                    # we will combine the rules
                    start_rule = _build_number_filter(field, fval)
                    end_rule = _build_number_filter(field, filter_vals[i+1])
                    match_filters.append(f'({start_rule} and {end_rule})')
                    # Increment one more time, in order to skip the
                    # rule we already considered
                    i += 1
                else:
                    match_filters.append(_build_number_filter(field, fval))
                i += 1
        else:
            # Check if there are regex and in this case skip this field
            if ignore_regex and any(f for f in filter_vals
                                    if isinstance(f, str)
                                    and f.startswith(('~', '!~'))):
                continue

            for fval in filter_vals:
                val_to_use = fval
                use_not = False
                regex = False
                # As we are building a query string to provide to pandas we
                # need to escape the quotes in the provided values.
                if isinstance(fval, str):
                    if fval.startswith('!~'):
                        val_to_use = _escape(fval[2:])
                        use_not = True
                        regex = True
                    elif fval.startswith('~'):
                        val_to_use = _escape(fval[1:])
                        regex = True
                    elif fval.startswith('!'):
                        val_to_use = _escape(fval[1:])
                        use_not = True
                    else:
                        val_to_use = _escape(fval)

                if use_not:
                    if regex:
                        not_filters.append(
                            str_query.format('~', field, val_to_use))
                    else:
                        not_filters.append(f'{field} != "{val_to_use}"')
                else:
                    if regex:
                        match_filters.append(
                            str_query.format('', field, val_to_use))
                    else:
                        match_filters.append(f'{field} == "{val_to_use}"')

        match_str = ' or '.join(match_filters)
        not_str = ' and '.join(not_filters)
        field_filter = None

        if match_str and not_str:
            field_filter = f'({match_str}) and ({not_str})'
        elif match_str:
            field_filter = match_str
        elif not_str:
            field_filter = not_str

        if field_filter:
            all_filters.append(f'({field_filter})')

    return ' and '.join(all_filters)


def poller_log_params(cfg: dict, is_controller=False, worker_id=0) -> tuple:
    """Get the log file, level and size for the given program from config
    It gets the base file name of the configuration file and appends a prefix
    which depends on the component of the poller

    Args:
        cfg (dict): The config dictionary
        is_controller (bool, optional): If the component is the controller.
            Defaults to False.
        worker_id (int, optional): The poller worker id. Defaults to 0.

    Returns:
        tuple: [description]
    """
    def_logfile = '/tmp/sq-poller.log'
    logfile, loglevel, logsize, log_stdout = get_log_params(
        'poller', cfg, def_logfile)
    file_name = logfile.split('.log')[0]
    if is_controller:
        file_name += '-controller.log'
    else:
        file_name += f'-{worker_id}.log'
    return file_name, loglevel, logsize, log_stdout


def get_log_params(prog: str, cfg: dict, def_logfile: str) -> tuple:
    """Get the log file, level and size for the given program from config

    The logfile is supposed to be defined by a variable called logfile
    within the hierarchy of the config dictionary. Thus, the poller log file
    will be {'poller': {'logfile': '/tmp/sq-poller.log'}}, for example.

    :param prog: str, The name of the program. Valid values are poller,
                      coaelscer, and rest.
    :param cfg: dict, The config dictionary
    :param def_logfile: str, The default log file to return
    :returns: log file name, log level, log size, and
              True/False for logging to stdout
    :rtype: str, str and int

    """
    if cfg:
        logfile = cfg.get(prog, {}).get('logfile', def_logfile)
        loglevel = cfg.get(prog, {}).get('logging-level', 'WARNING')
        logsize = cfg.get(prog, {}).get('logsize', 10000000)
        log_stdout = cfg.get(prog, {}).get('log-stdout', False)
    else:
        logfile = def_logfile
        loglevel = 'WARNING'
        logsize = 10000000
        log_stdout = False

    return logfile, loglevel, logsize, log_stdout


def init_logger(logname: str,
                logfile: str,
                loglevel: str = 'WARNING',
                logsize: int = 10000000,
                use_stdout: bool = False) -> logging.Logger:
    """Initialize the logger

    :param logname: str, the name of the app that's logging
    :param logfile: str, the log file to use
    :param loglevel: str, the default log level to set the logger to
    :param use_stdout: str, log to stdout instead of or in addition to file

    """

    fh = sh = None
    # this needs to be suzieq.poller, so that it is the root of all the
    # other pollers
    log = logging.getLogger(logname)
    log.setLevel(loglevel.upper())
    if logfile:
        fh = RotatingFileHandler(logfile, maxBytes=logsize, backupCount=2)
    if use_stdout:
        sh = logging.StreamHandler(sys.stdout)

    formatter = logging.Formatter(
        "%(asctime)s - %(name)s - %(levelname)s - %(message)s"
    )
    if fh:
        fh.setFormatter(formatter)
    if sh:
        sh.setFormatter(formatter)

    # set root logger level, so that we set asyncssh log level
    #  asynchssh sets it's level to the root level
    root = logging.getLogger()
    root.setLevel(loglevel.upper())
    if fh:
        root.addHandler(fh)
    if sh:
        root.addHandler(sh)

    log.warning(f"log level {logging.getLevelName(log.level)}")

    return log


def known_devtypes() -> list:
    """Returns the list of known dev types"""
<<<<<<< HEAD
    return(['aos', 'cumulus', 'eos', 'iosxe', 'iosxr', 'ios', 'junos-mx',
            'junos-qfx', 'junos-qfx10k', 'junos-ex', 'junos-es', 'junos-evo',
            'linux', 'nxos', 'sonic', 'panos'])
=======
    return (['cumulus', 'eos', 'iosxe', 'iosxr', 'ios', 'junos-mx',
             'junos-qfx', 'junos-qfx10k', 'junos-ex', 'junos-es', 'junos-evo',
             'linux', 'nxos', 'sonic', 'panos'])
>>>>>>> 9362ae22


def humanize_timestamp(field: pd.Series, tz=None) -> pd.Series:
    '''Convert the UTC timestamp in Dataframe to local time.
    Use of pd.to_datetime will not work as it converts the timestamp
    to UTC. If the timestamp is already in UTC format, we get busted time.
    '''
    if field.empty:
        return field

    if pd.core.dtypes.common.is_datetime_or_timedelta_dtype(field):
        return field
    if pd.core.dtypes.common.is_datetime64_any_dtype(field):
        return field
    tz = tz or get_localzone().zone
    return field.apply(lambda x: datetime.utcfromtimestamp((int(x)/1000))) \
                .dt.tz_localize('UTC').dt.tz_convert(tz)


def expand_nxos_ifname(ifname: str) -> str:
    '''Expand shortned ifnames in NXOS to their full values, if required'''
    if not ifname:
        return ''
    if ifname.startswith('Eth') and 'Ether' not in ifname:
        return ifname.replace('Eth', 'Ethernet')
    elif ifname.startswith('Po') and 'port' not in ifname:
        return ifname.replace('Po', 'port-channel')
    elif ifname.startswith('Lo') and 'loop' not in ifname:
        return ifname.replace('Lo', 'loopback')
    return ifname


def expand_eos_ifname(ifname: str) -> str:
    '''Expand shortned ifnames in EOS to their full values, if required'''
    if not ifname:
        return ''
    if ifname.startswith('Eth') and 'Ether' not in ifname:
        return ifname.replace('Eth', 'Ethernet')
    elif ifname.startswith('Po') and 'Port' not in ifname:
        return ifname.replace('Po', 'Port-Channel')
    elif ifname.startswith('Vx') and 'Vxlan' not in ifname:
        return ifname.replace('Vx', 'Vxlan')
    return ifname


def ensure_single_instance(filename: str, block: bool = False) -> int:
    """Check there's only a single active instance of a process using lockfile

    It optionally can block waiting for the resource the become available.

    Use a pid file with advisory file locking to assure this.

    :returns: fd if lock was successful or 0
    :rtype: int

    """
    basedir = os.path.dirname(filename)
    if not os.path.exists(basedir):
        # Permission error or any other error will abort
        os.makedirs(basedir, exist_ok=True)

    fd = os.open(filename, os.O_RDWR | os.O_CREAT, 0o600)
    if fd:
        try:
            if block:
                fcntl.flock(fd, fcntl.LOCK_EX)
            else:
                fcntl.flock(fd, fcntl.LOCK_EX | fcntl.LOCK_NB)
            os.truncate(fd, 0)
            os.write(fd, bytes(str(os.getpid()), 'utf-8'))
        except OSError:
            if OSError.errno == errno.EBUSY:
                # Return the PID of the process thats locked the file
                bpid = os.read(fd, 10)
                os.close(fd)
                try:
                    fd = -int(bpid)
                except ValueError:
                    fd = 0
            else:
                os.close(fd)
                fd = 0

    return fd


def expand_ios_ifname(ifname: str) -> str:
    """Get expanded interface name for IOSXR/XE given its short form

    :param ifname: str, short form of IOSXR interface name
    :returns: Expanded version of short form interface name
    :rtype: str
    """

    ifmap = {'Ap': 'AppGigabitEthernet',
             'BE': 'Bundle-Ether',
             'BV': 'BVI',
             'Eth': 'Ethernet',
             'Fas': 'FastEthernet',
             'Fa': 'FastEthernet',
             'Fi': 'FiftyGigE',
             'Fo': 'FortyGigE',
             'FH': 'FourHundredGigE',
             'Gi': 'GigabitEthernet',
             'Gig': 'GigabitEthernet',
             'Hu': 'HundredGigE',
             'Lo': 'Loopback',
             'Mg': 'MgmtEth',
             'Nu': 'Null',
             'Po': 'Port-channel',
             'TE': 'TenGigE',
             'Te': 'TenGigabitEthernet',
             'Ten': 'TenGigabitEthernet',
             'TF': 'TwentyFiveGigE',
             'TH': 'TwoHundredGigE',
             'Two': 'TwoGigabitEthernet',
             'Tw': 'TwoGigabitEthernet',
             'tsec': 'tunnel-ipsec',
             'tmte': 'tunnel-mte',
             'tt': 'tunnel-te',
             'tp': 'tunnel-tp',
             'Vl': 'Vlan',
             'CPU': 'cpu',
             }
    pfx = re.match(r'[a-zA-Z]+', ifname)
    if pfx:
        pfxstr = pfx.group(0)
        if pfxstr in ifmap:
            return ifname.replace(pfxstr, ifmap[pfxstr])

    return ifname


def get_sq_install_dir() -> str:
    '''Return the absolute path of the suzieq installation dir'''
    spec = find_spec('suzieq')
    if spec:
        return os.path.dirname(spec.loader.path)
    else:
        return os.path.abspath('./')


def get_sleep_time(period: str) -> int:
    """Returns the duration in seconds to sleep given a period

    Checking if the period format matches a specified format MUST be
    done by the caller.

    :param period: str, the period of form <value><unit>, '15m', '1h' etc
    :returns: duration to sleep in seconds
    :rtype: int
    """
    _, unit, _ = re.split(r'(\D)', period)
    now = datetime.now()
    nextrun = parse(period, settings={'PREFER_DATES_FROM': 'future'})
    if unit == 'm':
        nextrun = nextrun.replace(second=0)
    elif unit == 'h':
        nextrun = nextrun.replace(minute=0, second=0)
    else:
        nextrun = nextrun.replace(hour=0, minute=0, second=0)

    return (nextrun-now).seconds


def convert_asndot_to_asn(asn: str) -> int:
    """Convert BGP ASN into asdot format

    Convert BGP ASN if a single integer to asdot(<asn_hi>.<asn_lo>)
    format. If input ASN is in asdot format already, it returns it as is.
    If input ASN is < 65535, returns it as is.

    Args:
        asn: ASN to convert

    Returns:
        BGP ASN as 32b integer
    """

    if isinstance(asn, int) or '.' not in asn:
        return asn

    s_asn = asn.split('.')
    return int(s_asn[0])*65536+int(s_asn[1])


def print_version():
    '''Print the suzieq version and return'''
    print(SUZIEQ_VERSION)


def deprecated_table_function_warning(dep_table: str, dep_command: str,
                                      table: str = None,
                                      command: str = None) -> str:
    """Return the string of the warning for a deprecated function

    If both table and command aren't provided, the warning will only
    return that the function is deprecated.
    If instead we provide them, the warning will also contain the new command
    to call

    Args:
        table (str): correct table to run the command
        command (str): correct command to call
        dep_table (str): deprecated table command
        dep_command (str): deprecated command
    """
    warning_str = f"WARNING: '{dep_table} {dep_command}' is deprecated."
    if dep_table and dep_command:
        warning_str += f" Use '{table} {command}' instead."
    return warning_str


def deprecated_command_warning(dep_command: str, dep_sub_command: str,
                               command: str = None,
                               sub_command: str = None) -> str:
    """It's a wrapper for the deprecated_table_function_warning. It is used to
    display a message when the user writes a deprecated command.

    Args:
        dep_command (str): deprecated command
        dep_sub_command (str): deprecated sub command
        command (str, optional): command to use instead. Defaults to None.
        sub_command (str, optional): subcommand to use instead.
        Defaults to None.


    Returns:
        str: deprecated command warning message
    """

    return deprecated_table_function_warning(dep_command, dep_sub_command,
                                             command, sub_command)


def get_default_per_vals() -> Dict:
    """For each pyarrow type get the default type.

    Returns:
        Dict: mapping between type and default value
    """
    return ({
        pa.string(): "",
        pa.int32(): 0,
        pa.int64(): 0,
        pa.float32(): 0.0,
        pa.float64(): 0.0,
        pa.date64(): 0.0,
        pa.bool_(): False,
        pa.list_(pa.string()): [],
        pa.list_(pa.int64()): [],
        pa.binary(): b''
    })


def log_suzieq_info(name: str, c_logger: logging.Logger = None,
                    show_more=False):
    """Log the info about the running component. This function changes the
    logging level so that these info are always shown and then sets it back to
    the original value.

    Args:
        name (str): the name of the running component.
        c_logger (logging.Logger, optional): The logger to use for logging.
            If None the default utils module logger is used. Defaults to None.
        show_more (bool, optional): By defaul the version of SuzieQ and
            of the current Python interpreter are shown. If True, shows
            additional info about the evironment where SuzieQ is running, like
            OS, CPU and memory info. Defaults to False.
    """
    if not c_logger:
        c_logger = logger
    prev_level = c_logger.level
    if prev_level > logging.INFO:
        c_logger.setLevel(logging.INFO)

    info_to_show = '\n|-----------------------------------------------------|'

    info_to_show += f'\nSuzieQ {name} v{SUZIEQ_VERSION} \n' \
        f'Python version: {sys.version}'

    if show_more:
        # Get processor model. This might not work everywhere, if it doesn't
        # rollback to platform.processor()
        cpu_name = None
        try:
            with open('/proc/cpuinfo', 'r') as ifile:
                model_prefix = 'model name'
                while line := ifile.readline():
                    if line.startswith(model_prefix):
                        # The line has format: "model name\t: MODEL\n"
                        cpu_name = line[len(model_prefix) + 3:-1]
        except Exception:
            pass
        if not cpu_name:
            cpu_name = (platform.processor() or '-')

        cpu_freq = psutil.cpu_freq()
        cpu_cores = psutil.cpu_count()
        cpu_info = f'{cpu_name} {cpu_cores} cores - '
        cpu_info += f'freq. {cpu_freq.min:.2f}Mhz - {cpu_freq.max:.2f}Mhz'
        cpu_load_history = ', '.join(
            f'{(c / cpu_cores) * 100:.1f}%' for c in psutil.getloadavg())
        mem_info = psutil.virtual_memory()
        info_to_show += f'\nPlatform: {platform.platform()} \n' \
            f'CPU: {cpu_info} \n' \
            f'CPU load 1m, 5m, 15m: {cpu_load_history}\n' \
            f'Memory: total: {mem_info.total}, available: {mem_info.available}'

    info_to_show += '\n|-----------------------------------------------------|'
    c_logger.info(info_to_show)

    # Warning if the system has less than 2 cores and 16GB of ram
    if show_more and (cpu_cores < 2 or mem_info.total < 16 * (1024 ** 3)):
        c_logger.warning(
            'Minimum recommended system spec is a modern i7-equivalent or '
            'higher with 4 cores and 16 GB RAM')
    if prev_level > logging.INFO:
        c_logger.setLevel(prev_level)<|MERGE_RESOLUTION|>--- conflicted
+++ resolved
@@ -907,15 +907,9 @@
 
 def known_devtypes() -> list:
     """Returns the list of known dev types"""
-<<<<<<< HEAD
     return(['aos', 'cumulus', 'eos', 'iosxe', 'iosxr', 'ios', 'junos-mx',
             'junos-qfx', 'junos-qfx10k', 'junos-ex', 'junos-es', 'junos-evo',
             'linux', 'nxos', 'sonic', 'panos'])
-=======
-    return (['cumulus', 'eos', 'iosxe', 'iosxr', 'ios', 'junos-mx',
-             'junos-qfx', 'junos-qfx10k', 'junos-ex', 'junos-es', 'junos-evo',
-             'linux', 'nxos', 'sonic', 'panos'])
->>>>>>> 9362ae22
 
 
 def humanize_timestamp(field: pd.Series, tz=None) -> pd.Series:
