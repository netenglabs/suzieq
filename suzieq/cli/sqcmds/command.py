--- conflicted
+++ resolved
@@ -13,12 +13,8 @@
 from natsort import natsort_keygen
 from colorama import Fore, Style
 
-<<<<<<< HEAD
+from suzieq.shared.sq_plugin import SqPlugin
 from suzieq.shared.exceptions import UserQueryError
-=======
-from suzieq.exceptions import UserQueryError
-from suzieq.shared.sq_plugin import SqPlugin
->>>>>>> ec02b166
 
 
 @dataclass
