--- conflicted
+++ resolved
@@ -2,27 +2,17 @@
 
 import pandas as pd
 import numpy as np
-<<<<<<< HEAD
+from ipaddress import ip_address, ip_network
+
+import dateparser
+from pandas.core.groupby import DataFrameGroupBy
+
 from suzieq.shared.utils import humanize_timestamp
 from suzieq.shared.schema import Schema, SchemaForTable
 from suzieq.engines.base_engine import SqEngineObj
 from suzieq.sqobjects import get_sqobject
 from suzieq.db import get_sqdb_engine
 from suzieq.shared.exceptions import UserQueryError
-import dateparser
-from pandas.core.groupby import DataFrameGroupBy
-from ipaddress import ip_address, ip_network
-=======
-
-import dateparser
-from pandas.core.groupby import DataFrameGroupBy
-
-from suzieq.utils import SchemaForTable, humanize_timestamp, Schema
-from suzieq.engines.base_engine import SqEngineObj
-from suzieq.sqobjects import get_sqobject
-from suzieq.db import get_sqdb_engine
-from suzieq.exceptions import UserQueryError
->>>>>>> ec02b166
 
 
 class SqPandasEngine(SqEngineObj):
