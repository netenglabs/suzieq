"""
This module contains all the common logic of the
Suzieq poller inventory sources
"""
import abc
import asyncio
import logging
from collections import defaultdict
from typing import Callable, Coroutine, Dict, List

from suzieq.poller.worker.nodes.node import Node
from suzieq.shared.exceptions import SqPollerConfError
from suzieq.shared.sq_plugin import SqPlugin

logger = logging.getLogger(__name__)


class Inventory(SqPlugin):
    """Inventory is the base class implemented by the
    inventory sources, providing the list of devices
    to poll.
    """

    def __init__(self, add_task_fn: Callable, **kwargs) -> None:
        """Instantiate the Inventory class

        Args:
            add_task_fn (Callable): the function to call to schedule
                a task in the poller.
        """
        self._nodes = {}
        self._node_tasks = {}
        self.add_task_fn = add_task_fn
        self._max_outstanding_cmd = 0
        self._cmd_semaphore = None
        self._cmd_pacer_mutex = None

        self.connect_timeout = kwargs.pop('connect_timeout', 15)
        self.ssh_config_file = kwargs.pop('ssh_config_file', None)

    @property
    def nodes(self) -> Dict[str, Node]:
        """Get the current list of nodes in the inventory

        Returns:
            Dict[str, Node]: get a dictionary with the nodes in the inventory
                with format {namespace.hostname: Node}
        """
        return self._nodes

    @property
    def running_nodes(self) -> List[Coroutine]:
        """Get the the couroutines of the running nodes

        Returns:
            List[Coroutine]: a list containing the coroutines of the running
                nodes
        """
        return self._node_tasks

    async def build_inventory(self) -> Dict[str, Node]:
        """Retrieve the list of nodes to poll and instantiate
        all the Nodes objects in the retrieved inventory.

        Raises:
            SqPollerConfError: in case of wrong inventory configuration
            InventorySourceError: in case of error with the inventory source

        Returns:
            Dict[str, Node]: a list containing all the nodes in the inventory
        """

        inventory_list = await self._get_device_list()
        if not inventory_list:
            raise SqPollerConfError('The inventory source returned no hosts')

        if self._max_outstanding_cmd:
            self._cmd_semaphore = asyncio.Semaphore(self._max_outstanding_cmd)
            self._cmd_pacer_mutex = asyncio.Lock()

        # Initialize the nodes in the inventory
        self._nodes = await self._init_nodes(inventory_list)
        return self._nodes

    def get_node_callq(self) -> Dict[str, Dict]:
        """Get the dictionary allowing to send command query
        on the nodes

        Returns:
            Dict[str, Dict]: a dictionary having, for each 'namespace.hostname'
                the node hostname and the function allowing to call
                a query on the node.
        """
        node_callq = defaultdict(lambda: defaultdict(dict))

        node_callq.update({x: {'hostname': self._nodes[x].hostname,
                               'postq':    self._nodes[x].post_commands}
                           for x in self._nodes})

        return node_callq

    async def schedule_nodes_run(self):
        """Schedule the nodes tasks in the poller, so that they can
        start processing the command query passed to the nodes.

        This function should be called only once, if called more
        than once, it won't have any effect.
        """
        if not self._node_tasks:
            self._node_tasks = {node: self._nodes[node].run()
                                for node in self._nodes}
            await self.add_task_fn(list(self._node_tasks.values()))

    async def _init_nodes(self, inventory_list:
                          List[Dict]) -> Dict[str, Node]:
        """Initialize the Node objects given the of credentials of the nodes.
        After this function is called, a connection with the nodes in the list
        is performed.

        Returns:
            Dict[str, Node]: a list containing the initialized Node objects
        """
        init_tasks = []
        nodes_list = {}

        for host in inventory_list:
            new_node = Node()
<<<<<<< HEAD
            init_tasks += [new_node.initialize(
                **host,
                connect_timeout=self.connect_timeout,
                ssh_config_file=self.ssh_config_file
            )]
=======
            if self._max_outstanding_cmd > 0:
                init_tasks += [new_node.initialize(
                    **host,
                    cmd_sem=self._cmd_semaphore,
                    cmd_mutex=self._cmd_pacer_mutex,
                    cmd_pacer_sleep=float(1/self._max_outstanding_cmd),
                    connect_timeout=self.connect_timeout,
                    ssh_config_file=self.ssh_config_file
                )]
            else:
                init_tasks += [new_node.initialize(
                    **host,
                    cmd_sem=self._cmd_semaphore,
                    cmd_mutex=self._cmd_pacer_mutex,
                    connect_timeout=self.connect_timeout,
                    ssh_config_file=self.ssh_config_file
                )]
>>>>>>> 847c7c28

        for n in asyncio.as_completed(init_tasks):
            try:
                newnode = await n
            except Exception as e:  # pylint: disable=broad-except
<<<<<<< HEAD
                logger.error(
                    f'Encountered error {e} in initializing node')
                continue
            if newnode.devtype == "unsupported":
                logger.error(
=======
                logger.error(
                    f'Encountered error {str(e)} in initializing node')
                continue
            if newnode.devtype == "unsupported":
                logger.error(
>>>>>>> 847c7c28
                    f'Unsupported device type for '
                    f'{newnode.address}.{newnode.port}'
                )
            elif not newnode.devtype:
                logger.warning('Unable to determine device type for '
                               f'{newnode.address}. Will retry')
            else:
                logger.info(f'Added node {newnode.hostname}:{newnode.port} '
                            f'of type {newnode.devtype}')
            nodes_list.update({self.get_node_key(newnode): newnode})

        return nodes_list

    @ abc.abstractmethod
    async def _get_device_list(self) -> List[Dict]:
        """Retrieve the devices credentials from the inventory
        source

        Raises:
            InventorySourceError: in case of error with the inventory source

        Returns:
            List[Dict]: the list of the credentials of the devices
                in the Suzieq native inventory file.
        """
        raise NotImplementedError

    @ staticmethod
    def get_node_key(node: Node) -> str:
        """Given a node object it returns its ID key

        Args:
            node (Node): the node from which retrieving the key

        Returns:
            str: a string containing the ID key of the node
        """
        return f'{node.nsname}.{node.hostname}'<|MERGE_RESOLUTION|>--- conflicted
+++ resolved
@@ -125,13 +125,6 @@
 
         for host in inventory_list:
             new_node = Node()
-<<<<<<< HEAD
-            init_tasks += [new_node.initialize(
-                **host,
-                connect_timeout=self.connect_timeout,
-                ssh_config_file=self.ssh_config_file
-            )]
-=======
             if self._max_outstanding_cmd > 0:
                 init_tasks += [new_node.initialize(
                     **host,
@@ -149,25 +142,16 @@
                     connect_timeout=self.connect_timeout,
                     ssh_config_file=self.ssh_config_file
                 )]
->>>>>>> 847c7c28
 
         for n in asyncio.as_completed(init_tasks):
             try:
                 newnode = await n
             except Exception as e:  # pylint: disable=broad-except
-<<<<<<< HEAD
-                logger.error(
-                    f'Encountered error {e} in initializing node')
-                continue
-            if newnode.devtype == "unsupported":
-                logger.error(
-=======
                 logger.error(
                     f'Encountered error {str(e)} in initializing node')
                 continue
             if newnode.devtype == "unsupported":
                 logger.error(
->>>>>>> 847c7c28
                     f'Unsupported device type for '
                     f'{newnode.address}.{newnode.port}'
                 )
