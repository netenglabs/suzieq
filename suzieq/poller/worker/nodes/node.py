from typing import TypeVar, Dict, Callable, List
from abc import abstractmethod
from collections import defaultdict
import time
from datetime import datetime, timezone
import logging
import random
from http import HTTPStatus
import json
import re
import operator
from urllib.parse import urlparse
import asyncio
from asyncio.subprocess import PIPE, DEVNULL
# pylint: disable=redefined-builtin
from concurrent.futures._base import TimeoutError
from contextlib import asynccontextmanager

from packaging import version as version_parse
import xmltodict
import asyncssh
import aiohttp
from dateparser import parse


from suzieq.poller.worker.services.service import RsltToken
from suzieq.shared.utils import get_timestamp_from_junos_time, known_devtypes
from suzieq.shared.exceptions import SqPollerConfError, UnknownDevtypeError

logger = logging.getLogger(__name__)
IOS_SLEEP_BET_CMDS = 5          # in seconds
TNode = TypeVar('TNode', bound='Node')


# pylint: disable=broad-except, attribute-defined-outside-init
class Node:
    '''Class defining communicating with a device for telemetry

    The device class provides most of the basic functionality necessary to
    communicate with a device. In this base class, we don't know the device
    type i.e. whether the device is a device running EOS, IOSXE etc. Once this
    info is known, the class of the device switches from this base class to
    the device-specific class such as EosNode, IosXENode etc. Every such
    device-specific class has its own specific function for fetching the data
    that'll help determine what commands to issue to a device given its
    version, type etc.

    A device type is either determined automatically (if we use SSH transport)
    or is specified by the user (mandatory for any other transport).

    A device is using this base class then only when it doesn't know its
    device type. So, till the device type is known, we keep invoking the
    method _detect_node_type, backing off every so often. If the device is
    an unsupported device, we do mark it as "unknown" to avoid re-initing
    the info constantly.

    To reduce the overhead of setting up an SSH connection everytime we want
    to communicate, we use persistent SSH sessions to the extent possible. In
    some cases, creating this persistent session is not so easy. This is true
    for IOS devices, and so the device-specific class for those cases handle
    this in their own way. Any transport but SSH does not support persistence.

    Its possible when a device comes back up after a reboot, the device's info
    has changed such as its version. We'll need to re-init this data in order
    to continue fetching data from a device correctly in such a case. This is
    easy to do in case of SSH as the persistent connection is torn down when
    the device reboots. We don't have a good way to handle this with any other
    transport because they don;t have a persistent connection.

    The caller of this class MUST follow the following flow:
        * Create the class
        * Call initialize with the kwargs of at least the IP address of device,
          username, password (or keyfile)
        * Call run to start the node's polling
        * Call post_commands to request node to execute commands on device &
          return data. You'll need to supply a callback fn to call after the
          data is available.
    '''

    # pylint: disable=too-many-statements
    async def initialize(self, **kwargs) -> TNode:
        '''Since the class is largely async, we need a diff init'''

        if not kwargs:
            raise ValueError

        self.devtype = None  # Device type
        self.pvtkey_file = ""     # SSH private keyfile
        self.prev_result = {}  # No updates if nothing changed
        self.nsname = None
        self.svc_cmd_mapping = defaultdict(lambda: {})  # Not used yet
        self.logger = logging.getLogger(__name__)
        self.port = 0
        self.backoff = 15  # secs to backoff
        self.init_again_at = 0  # after this epoch secs, try init again
        self.connect_timeout = kwargs.get('connect_timeout', 15)
        self.cmd_timeout = 10  # default command timeout in seconds
        self.bootupTimestamp = 0
        self.version = "all"   # OS Version to pick the right defn
        self._service_queue = None
        self._conn = None
        self._tunnel = None
        self._session = None    # Used only by PANOS as of this comment
        self.svcs_proc = set()
        self.error_svcs_proc = set()
        self.ssh_ready = asyncio.Lock()
        self._last_exception = None
        self._exception_timestamp = None
        self._current_exception = None
        self.api_key = None
        self._stdin = self._stdout = self._long_proc = None
<<<<<<< HEAD
        self._retry = True      # set to False if authentication fails
=======
        self._max_retries_on_auth_fail = (kwargs.get('retries_on_auth_fail')
                                          or 0) + 1
        self._retry = self._max_retries_on_auth_fail
        self._discovery_lock = asyncio.Lock()
        self._cmd_sem = kwargs.get('cmd_sem', None)
        self._cmd_mutex = kwargs.get('cmd_mutex', None)
        self._cmd_pacer_sleep = kwargs.get('cmd_pacer_sleep', None)
        self.per_cmd_auth = kwargs.get('per_cmd_auth', True)
>>>>>>> 847c7c28

        self.address = kwargs["address"]
        self.hostname = kwargs["address"]  # default till we get hostname
        self.username = kwargs.get("username", "vagrant") or "vagrant"
        self.password = kwargs.get("password", "vagrant") or "vagrant"
        self.transport = kwargs.get("transport", "ssh")
        self.nsname = kwargs.get("namespace", "default")
        self.port = kwargs.get("port", 0)
        self.devtype = None
        self.ssh_config_file = kwargs.get("ssh_config_file", None)
        self.enable_password = kwargs.get('enable_password')

        passphrase = kwargs.get("passphrase", None)
        jump_host = kwargs.get("jump_host", "")
        if jump_host:
            jump_result = urlparse(jump_host)
            self.jump_user = jump_result.username or self.username
            self.jump_host = jump_result.hostname
            self.jump_host_key = None
            if jump_result.port:
                self.jump_port = jump_result.port
            else:
                self.jump_port = 22
            pvtkey_file = kwargs.pop('jump_host_key_file')
            if pvtkey_file:
                self.jump_host_key = self._decrypt_pvtkey(pvtkey_file,
                                                          passphrase)
                if not self.jump_host_key:
                    raise SqPollerConfError('Unable to read private key file'
                                            f' at {pvtkey_file}')
        else:
            self.jump_host = None
            self.jump_host_key = None

        self.ignore_known_hosts = kwargs.get('ignore_known_hosts', False)
        self.slow_host = kwargs.get('slow_host', False)
        # Number of commands to issue in parallel
        if self._cmd_sem:
            # Limit the num of parallel cmds we can issue when we have limits
            self.batch_size = 1
        else:
            # 4 is a number we picked to limit using up too many SSH sessions
            # Many newer implementations allow upto 5 simultaneous SSH sessions
            self.batch_size = 4
        pvtkey_file = kwargs.get("ssh_keyfile", None)
        if pvtkey_file:
            self.pvtkey = self._decrypt_pvtkey(pvtkey_file, passphrase)
            if not self.pvtkey:
                self.logger.error("ERROR: Falling back to password for "
                                  f"{self.address}:{self.port}")
                self.pvtkey = None
        else:
            self.pvtkey = None

        self._init_service_queue()

        devtype = kwargs.get("devtype", None)
        if devtype:
            self._set_devtype(devtype, '')
            self.logger.warning(
                f'{devtype} supplied for {self.address}:{self.port}')
<<<<<<< HEAD

        if self.transport == "ssh":
            self.port = self.port or 22
            await self._init_ssh(init_dev_data=False)
        elif self.transport == "https":
            self.port = self.port or 443
            if self.devtype:
                # Checking devtype to ensure we didn't get a REST transport
                # without also providing the device type.
                await self._init_rest()

        if not devtype:
            if self.transport != 'ssh':
                self.logger.error(
                    'devtype MUST be specified in inventory file if transport'
                    f'is not ssh for {self.address}')
                return self
            elif self.is_connected:
                # So we have a connection, lets figure out if we know what
                # to do with this device
                await self._detect_node_type()

        # Now we know the dev type, fetch the data we need about the
        # device to get cracking
        if not self.devtype and self._retry:
            self.backoff = min(600, self.backoff * 2) + \
                (random.randint(0, 1000) / 1000)
            self.init_again_at = time.time() + self.backoff
        elif self.devtype not in ['unsupported', None] and self._retry:
            # OK, we know the devtype, now initialize the info we need
            # to start proper operation

            # IOS* closes the connection after the initial cmds
            # are executed. So close the conn at our end too
            # avoiding the initial persistent connection failure that
            # otherwise happens
            if self.devtype in ['iosxe', 'ios', 'iosxr']:
                await self._close_connection()

            await self._fetch_init_dev_data()
            if not self.hostname:
                self.hostname = self.address

        return self

=======

        if self.transport == "ssh":
            self.port = self.port or 22
            await self._init_ssh(init_dev_data=False)
        elif self.transport == "https":
            self.port = self.port or 443
            if self.devtype:
                # Checking devtype to ensure we didn't get a REST transport
                # without also providing the device type.
                await self._init_rest()

        if not devtype:
            if self.transport != 'ssh':
                self.logger.error(
                    'devtype MUST be specified in inventory file if transport'
                    f'is not ssh for {self.address}')
                return self
            elif self.is_connected:
                # So we have a connection, lets figure out if we know what
                # to do with this device
                await self._detect_node_type()

        # Now we know the dev type, fetch the data we need about the
        # device to get cracking
        if not self.devtype and self._retry:
            # Unable to connect to the node, schedule later another attempt
            self._schedule_discovery_attempt()
        elif self.devtype not in ['unsupported', None] and self._retry:
            # OK, we know the devtype, now initialize the info we need
            # to start proper operation

            # IOS* closes the connection after the initial cmds
            # are executed. So close the conn at our end too
            # avoiding the initial persistent connection failure that
            # otherwise happens
            if self.devtype in ['iosxe', 'ios', 'iosxr']:
                await self._close_connection()

            await self._fetch_init_dev_data()
            if not self.hostname:
                self.hostname = self.address

        return self

>>>>>>> 847c7c28
    @property
    def last_exception(self) -> Exception:
        '''Last exception that occurred on this device'''
        return self._last_exception

    @property
    def current_exception(self) -> Exception:
        '''The current exception faced on this device'''
        return self._current_exception

    @current_exception.setter
    def current_exception(self, val: Exception):
        '''current exception setter'''
        self._last_exception = self._current_exception
        self._current_exception = val
        if val:
            self._exception_timestamp = int(time.time()*1000)

    @property
    def is_connected(self):
        '''Is there connectivity to the device at the transport level'''
        return self._conn is not None

<<<<<<< HEAD
=======
    @asynccontextmanager
    async def cmd_pacer(self, use_sem: bool = True):
        '''Context Manager to implement throttling of commands.

        In many networks, backend authentication servers such as TACACS which
        handle authentication of logins and even command execution, cannot
        large volumes of authentication requests. Thanks to our use of
        asyncio, we can easily sends hundreds of connection requests to such
        servers, which effectively turns into authentication failures. To
        handle this, we add a user-specified maximum of rate of cmds/sec
        that the authentication can handle, and we pace it out. This code
        implements that pacer.

        Some networks communicate with a backend authentication server only
        on login while others contact it for authorization of a command as
        well. Its to handle this difference that we pass use_sem. Users set
        the per_cmd_auth to True if authorization is used. The caller of this
        function sets the use_sem apppropriately depending on when the context
        is invoked.

        Args:
          use_sem(bool): True if you want to use the pacer
        '''
        if self._cmd_sem and use_sem:
            async with self._cmd_sem:
                async with self._cmd_mutex:
                    await asyncio.sleep(self._cmd_pacer_sleep)
                yield
        else:
            yield

>>>>>>> 847c7c28
    def _decrypt_pvtkey(self, pvtkey_file: str, passphrase: str) -> str:
        """Decrypt private key file"""

        keydata: str = None
        if pvtkey_file:
            try:
                keydata = asyncssh.public_key.read_private_key(pvtkey_file,
                                                               passphrase)
            except Exception as e:  # pylint: disable=broad-except
                self.logger.error(
                    f"ERROR: Unable to read private key file {pvtkey_file}"
                    f"for jump host due to {e}")

        return keydata

    def _init_service_queue(self):
        if not self._service_queue:
            self._service_queue = asyncio.Queue()

    async def _close_connection(self):
        if self.is_connected:
            self._conn.close()
            await self._conn.wait_closed()
        if self._tunnel:
            self._tunnel.close()
            await self._tunnel.wait_closed()

        self._conn = None
        self._tunnel = None
        self._stdin = self._stdout = self._stderr = None

    async def _terminate(self):
        self.logger.warning(
            f'Node: {self.hostname} received signal to terminate')
        await self._close_connection()
        return

    def _create_error(self, cmd) -> dict:
        data = {'error': str(self.current_exception)}
        if isinstance(self.current_exception, TimeoutError):
            status = HTTPStatus.REQUEST_TIMEOUT
        elif isinstance(self.current_exception, asyncssh.misc.ProtocolError):
            status = HTTPStatus.FORBIDDEN
        elif isinstance(self.current_exception,
                        asyncssh.misc.PermissionDenied):
            status = HTTPStatus.FORBIDDEN
        elif hasattr(self.current_exception, 'code'):
            status = self.current_exception.code
        else:
            status = -1
        return self._create_result(cmd, status, data)

    def _create_result(self, cmd, status, data) -> dict:
        if self.port in [22, 443]:
            # Ignore port if defaults (SSH or HTTPS)
            addrstr = self.address
        else:
            addrstr = f'{self.address}:{self.port}'
        result = {
            "status": status,
            "timestamp": int(datetime.now(tz=timezone.utc).timestamp() * 1000),
            "cmd": cmd,
            "devtype": self.devtype,
            "namespace": self.nsname,
            "hostname": self.hostname,
            "address": addrstr,
            "version": self.version,
            "data": data,
        }
        return result

    async def _parse_device_type_hostname(self, output, _) -> None:
        devtype = ""
        hostname = None

        if output[0]["status"] == 0:
            # don't keep trying if we're connected to an unsupported dev
            devtype = 'unsupported'
            data = output[0]["data"]
            version_str = data

            if 'Arista' in data or 'vEOS' in data:
                devtype = "eos"
            elif "JUNOS " in data:
                model = re.search(r'Model:\s+(\S+)', data)
                if model:
                    if model.group(1).startswith(('mx', 'vmx')):
                        devtype = 'junos-mx'
                    elif 'qfx10' in model.group(1):
                        devtype = 'junos-qfx10k'
                    elif 'qfx' in model.group(1):
                        devtype = 'junos-qfx'
                    elif 'ex' in model.group(1):
                        devtype = 'junos-ex'
                    elif model.group(1).startswith(('srx', 'vSRX')):
                        devtype = 'junos-es'
                if not devtype:
                    devtype = "junos"
            elif "NX-OS" in data:
                devtype = "nxos"
            elif "SONiC" in data:
                devtype = "sonic"
            elif "Cisco IOS XR" in data:
                devtype = "iosxr"
            elif any(x in data for x in ["Cisco IOS XE", "Cisco IOS-XE"]):
                devtype = "iosxe"
            elif "Cisco IOS Software" in data:
                devtype = "ios"
            else:
                self.logger.info(
                    f'{self.address}: Got unrecognized device show version: '
                    f'{data}')

            if devtype.startswith("junos"):
                hmatch = re.search(r'Hostname:\s+(\S+)\n', data)
                if hmatch:
                    hostname = hmatch.group(1)
            elif devtype == "nxos":
                hgrp = re.search(r'[Dd]evice\s+name:\s+(\S+)', data)
                if hgrp:
                    hostname = hgrp.group(1)
                else:
                    hostname = self.address
            elif devtype == "eos":
                # We'll fill in the hostname when the node gets re-init
                hostname = None
            elif devtype in ["iosxe", "ios"]:
                matchval = re.search(r'(\S+)\s+uptime', output[0]['data'])
                if matchval:
                    hostname = matchval.group(1).strip()
                else:
                    hostname = self.address
            elif devtype != "iosxr":
                hgrp = re.search(r'(\S+)\s+uptime\s+is', data)
                if hgrp:
                    hostname = hgrp.group(1)
                else:
                    hostname = self.address

        elif (len(output) > 1) and (output[1]["status"] == 0):
            devtype = 'unsupported'
            data = output[1]["data"]
            if data:
                if "Cumulus Linux" in data:
                    devtype = "cumulus"
                else:
                    devtype = "linux"

                version_str = data
                # Hostname is the last line of the output
                if len(data.strip()) > 0:
                    hostname = data.splitlines()[-1].strip()

        if devtype == 'unsupported':
            if not self.current_exception:
                self.logger.info(
                    f'Unable to determine devtype for '
                    f'{self.address}:{self.port}')
                self._set_devtype(devtype, version_str)
                self._set_hostname(self.address)
                await self._close_connection()
                self.current_exception = UnknownDevtypeError()
        elif devtype:
            self.logger.warning(
                f'Detected {devtype} for {self.address}:{self.port},'
                f' {hostname}')
            self._set_devtype(devtype, version_str)
            self._set_hostname(hostname)
            self.current_exception = None

    async def _detect_node_type(self):
        '''Figure out what type of device this is: EOS, NXOS etc.

        Its only available if we're using ssh as transport
        '''

        devtype = None
        hostname = None

        if self.transport in ['ssh', 'local']:
            try:
                await self._get_device_type_hostname()
                # The above fn calls results in invoking a callback fn
                # that sets the device type
                devtype = self.devtype
            except Exception:
                self.logger.exception(f'{self.address}:{self.port}: Node '
                                      'discovery failed due to exception')
                # All the exceptions related to timeouts and authentication
                # problems are already catched inside. If we get an
                # exception here, this is unexpected and most likely something
                # went wrong with the command output parsing.
                # In this case there is not point in retrying discovery, it is
                # likely a bug.
                self._retry = 0
                devtype = None

            if not devtype:
                self.logger.debug(
<<<<<<< HEAD
                    f"no devtype for {self.hostname} {self.current_exception}")
=======
                    f'No devtype for {self.hostname} {self.current_exception}')
                # We were not able to do the discovery, schedule a new attempt
                self._schedule_discovery_attempt()
>>>>>>> 847c7c28
                return
            else:
                self._set_devtype(devtype, '')
                self._set_hostname(hostname)
        else:
            self.logger.error(
                f'Non-SSH transport node {self.address}:{self.port} '
                'has no devtype specified. Node will not be polled')

    async def _get_device_type_hostname(self):
        """Determine the type of device we are talking to if using ssh/local"""
        # There isn't that much of a difference in running two commands versus
        # running them one after the other as this involves an additional ssh
        # setup time. show version works on most networking boxes and
        # hostnamectl on Linux systems. That's all we support today.
        await self._exec_cmd(self._parse_device_type_hostname,
                             ["show version",
                              "cat /etc/os-release && hostname"],
                             None, 'text', only_one=True)

    def _set_devtype(self, devtype: str, version_str: str) -> None:
        """Change the class based on the device type"""

        if not devtype:
            return

        if devtype == 'unsupported':
            self.devtype = devtype
            return

        if devtype not in known_devtypes():
            self.logger.error(f'An unknown devtype {devtype} is being added.'
                              f' This will cause problems. '
                              f'Node {self.address}:{self.port}')
            raise ValueError

        if self.devtype != devtype:
            self.devtype = devtype
            if self.devtype == "cumulus":
                self.__class__ = CumulusNode
            elif self.devtype == "eos":
                self.__class__ = EosNode
            elif self.devtype == "iosxe":
                self.__class__ = IosXENode
            elif self.devtype == "iosxr":
                self.__class__ = IosXRNode
            elif self.devtype == "ios":
                self.__class__ = IOSNode
            elif self.devtype.startswith("junos"):
                self.__class__ = JunosNode
            elif self.devtype == "nxos":
                self.__class__ = NxosNode
            elif self.devtype.startswith("sonic"):
                self.__class__ = SonicNode
            elif self.devtype == "panos":
                self.__class__ = PanosNode
            elif self.devtype == "linux":
                self.__class__ = LinuxNode

        # Now invoke the class specific NOS version extraction
        if version_str:
            self._extract_nos_version(version_str)

    def _set_hostname(self, hostname=None):
        '''Set node hostname'''
        if hostname:
            self.hostname = hostname

    async def _init_jump_host_connection(
            self,
            options: asyncssh.SSHClientConnectionOptions) -> None:
        """Initialize jump host connection if necessary

        Args:
            options (asyncssh.SSHClientConnectionOptions): non-jump host opt
        """

        if self._tunnel:
            return

        if self.jump_host_key:
            jump_host_options = asyncssh.SSHClientConnectionOptions(
                client_keys=self.jump_host_key,
                connect_timeout=self.connect_timeout,
            )

            if self.ignore_known_hosts:
                jump_host_options = asyncssh.SSHClientConnectionOptions(
                    options=jump_host_options,
                    known_hosts=None
                )
            if self.ssh_config_file:
                jump_host_options = asyncssh.SSHClientConnectionOptions(
                    options=jump_host_options,
                    config_file=[self.ssh_config_file]
                )
        else:
            jump_host_options = options

        try:
            if self.jump_host:
                self.logger.info(
                    'Using jump host: %s, with username: %s, and port: %s',
                    self.jump_host, self.jump_user, self.jump_port
                )
                self._tunnel = await asyncssh.connect(
                    self.jump_host, port=self.jump_port,
                    options=jump_host_options, username=self.jump_user)
                self.logger.info(
                    'Connection to jump host %s succeeded', self.jump_host)

        except Exception as e:  # pylint: disable=broad-except
            self.logger.error(
                f'Cannot connect to jump host: {self.jump_host} ({e})')
            self.current_exception = e
            self._conn = None
            self._tunnel = None

    def _init_ssh_options(self) -> asyncssh.SSHClientConnectionOptions:
        """Build out the asycnssh options as specified by user config

        This is a routine because its used in multiple places.
        Returns:
            asyncssh.SSHClientConnectionOptions: [description]
        """
        options = asyncssh.SSHClientConnectionOptions(
            connect_timeout=self.connect_timeout,
            username=self.username,
            agent_identities=self.pvtkey if self.pvtkey else None,
            client_keys=self.pvtkey if self.pvtkey else None,
            password=self.password if not self.pvtkey else None,
            kex_algs='+diffie-hellman-group1-sha1',  # for older boxes
            encryption_algs='+aes256-cbc',           # for older boxes
        )
        if self.ignore_known_hosts:
            options = asyncssh.SSHClientConnectionOptions(
                options=options,
                known_hosts=None,
            )
        if self.ssh_config_file:
            options = asyncssh.SSHClientConnectionOptions(
                options=options,
                config=[self.ssh_config_file],
            )

        return options

    async def _init_ssh(self, init_dev_data=True, use_lock=True) -> None:
        '''Setup a persistent SSH connection to our node.

        In some cases such as IOSXE/XR, this may not actually setup a
        persistent SSH session, but does the basics of setting one up.

        use_lock is a critical parameter to avoid deadlocks. If too
        many services attempt to init_ssh at the same time, we'll cause
        much heartache. So, we acquire a lock to ensure this is done only
        once.

        However, when the calling party has additional work to do, the
        caller MUST acquire the lock and pass use_lock=False. And the
        caller MUST ensure they release the lock.
        '''
        if self._retry and not self._conn:
            if use_lock:
                await self.ssh_ready.acquire()

            # Someone else may have already succeeded in getting the SSH conn
            if self.is_connected or not self._retry:
                if use_lock:
                    self.ssh_ready.release()
                return

            options = self._init_ssh_options()
            if self.jump_host and not self._tunnel:
                await self._init_jump_host_connection(options)
                if not self._tunnel:
                    if use_lock:
                        self.ssh_ready.release()
                    return

<<<<<<< HEAD
            try:
                if self._tunnel:
                    self._conn = await self._tunnel.connect_ssh(
                        self.address, port=self.port,
                        username=self.username,
                        options=options)
                else:
                    self._conn = await asyncssh.connect(
                        self.address,
                        username=self.username,
                        port=self.port,
                        options=options)
                self.logger.info(
                    f"Connected to {self.address}:{self.port} at "
                    f"{time.time()}")
                if init_dev_data:
                    await self._fetch_init_dev_data()
            except Exception as e:  # pylint: disable=broad-except
                if isinstance(e, asyncssh.HostKeyNotVerifiable):
                    self.logger.error(
                        f'Unable to connect to {self.address}: {self.port}, '
                        'host key is unknown. If you do not need to verify '
                        'the host identity, add "ignore-known-hosts: True" in '
                        'the device section of the inventory')
                elif isinstance(e, asyncssh.misc.PermissionDenied):
                    self.logger.error(
                        f'Authentication failed to {self.address}. '
                        'Not retrying to avoid locking out user. Please '
                        'restart poller with proper authentication')
                    self._retry = False
                else:
                    self.logger.error('Unable to connect to '
                                      f'{self.address}:{self.port}, {e}')
                self.current_exception = e
                await self._close_connection()
                self._conn = None
            finally:
                if use_lock:
                    self.ssh_ready.release()
=======
            async with self.cmd_pacer():
                try:
                    if self._tunnel:
                        self._conn = await self._tunnel.connect_ssh(
                            self.address, port=self.port,
                            username=self.username,
                            options=options)
                    else:
                        self._conn = await asyncssh.connect(
                            self.address,
                            username=self.username,
                            port=self.port,
                            options=options)
                    self.logger.info(
                        f"Connected to {self.address}:{self.port} at "
                        f"{time.time()}")
                    # Reset authentication fail attempt on success
                    self._retry = self._max_retries_on_auth_fail
                except Exception as e:  # pylint: disable=broad-except
                    if isinstance(e, asyncssh.HostKeyNotVerifiable):
                        self.logger.error(
                            f'Unable to connect to {self.address}: {self.port}'
                            ', host key is unknown. If you do not need to '
                            ' verify the host identity, add '
                            '"ignore-known-hosts: True" in the device section '
                            'of the inventory')
                    elif isinstance(e, asyncssh.misc.PermissionDenied):
                        self.logger.error(
                            f'Authentication failed to {self.address}. '
                            'Not retrying to avoid locking out user. Please '
                            'restart poller with proper authentication')
                        self._retry -= 1
                    else:
                        self.logger.error('Unable to connect to '
                                          f'{self.address}:{self.port}, {e}')
                    self.current_exception = e
                    await self._close_connection()
                    self._conn = None
                finally:
                    if use_lock:
                        self.ssh_ready.release()

            # Release here because init_dev_data uses this lock as well
            # We need to be sure that devtype is set, otherwise the
            # _fetch_dev_data function is not implemented and will raise.
            if init_dev_data and self.devtype:
                await self._fetch_init_dev_data()
>>>>>>> 847c7c28

    @abstractmethod
    async def _init_rest(self):
        '''Check that connectivity exists and works'''
        raise NotImplementedError(
            f'{self.address}: REST transport is not supported')

    # pylint: disable=unused-argument
    async def _local_gather(self, service_callback: Callable,
                            cmd_list: List[str], cb_token: RsltToken,
                            oformat: str, timeout: int):
        """Use local command execution to execute the commands requested
<<<<<<< HEAD

        This function takes the raw list of commands to execute on the device
        locally and calls the callback function with the data returned.

=======

        This function takes the raw list of commands to execute on the device
        locally and calls the callback function with the data returned.

>>>>>>> 847c7c28
        Args:
            service_callback: The callback fn to call when we have the data
                for the commands requested (or error for any given command)
            cmd_list: The list of commands to be executed on the remote device
            cb_token: The callback token to be returned to the callback fn
            oformat: The output format we're expecting the data in: text, json
                or mixed
            timeout: How long to wait for the commands to complete, in secs
            only_one: Run till the first command in the list succeeds and
                then return
        """
        result = []
        for cmd in cmd_list:
            proc = await asyncio.create_subprocess_shell(cmd, stdout=PIPE,
                                                         stderr=PIPE)

            try:
                stdout, stderr = await asyncio.wait_for(
                    proc.communicate(), timeout=self.cmd_timeout)

                if not proc.returncode:
                    d = stdout.decode('ascii', 'ignore')
                    result.append(self._create_result(
                        cmd, proc.returncode, d))
                else:
                    d = stderr('ascii', 'ignore')
                    result.append(self._create_error(cmd))

            except asyncio.TimeoutError as e:
                self.current_exception = e
                result.append(self._create_error(cmd))

        await service_callback(result, cb_token)

    def _schedule_discovery_attempt(self):
        """Schedule a new attempt for the node discovery
        """
        # Add an additional offset to avoid all the nodes retry all together
        offset = (random.randint(0, 1000) / 1000)
        self.backoff = min(600, self.backoff * 2) + offset
        self.init_again_at = time.time() + self.backoff

        next_time = datetime.fromtimestamp(self.init_again_at)
        logger.info(
            f'Discovery of {self.address}:{self.port} will be retried '
            f'from {next_time}'
        )

    # pylint: disable=unused-argument
    async def _ssh_gather(self, service_callback: Callable,
                          cmd_list: List[str], cb_token: RsltToken,
                          oformat: str, timeout: int, only_one: bool = False):
        """Use SSH to execute the commands requested
<<<<<<< HEAD

        This function takes the raw list of commands to execute on the device
        via SSH and calls the callback function with the data returned.

=======

        This function takes the raw list of commands to execute on the device
        via SSH and calls the callback function with the data returned.

>>>>>>> 847c7c28
        Args:
            service_callback: The callback fn to call when we have the data
                for the commands requested (or error for any given command)
            cmd_list: The list of commands to be executed on the remote device
            cb_token: The callback token to be returned to the callback fn
            oformat: The output format we're expecting the data in: text, json
                or mixed
            timeout: How long to wait for the commands to complete, in secs
            only_one: Run till the first command in the list succeeds and
                then return
        """
        result = []

        if cmd_list is None:
            await service_callback(result, cb_token)

        if not self._conn:
            await self._init_ssh()
            if not self._conn:
                for cmd in cmd_list:
                    self.logger.error(
                        "Unable to connect to node %s cmd %s",
                        self.hostname, cmd)
                    result.append(self._create_error(cmd))
                await service_callback(result, cb_token)
                return

        if isinstance(cb_token, RsltToken):
            cb_token.node_token = self.bootupTimestamp

        timeout = timeout or self.cmd_timeout
<<<<<<< HEAD
        for cmd in cmd_list:
            try:
                output = await asyncio.wait_for(self._conn.run(cmd),
                                                timeout=timeout)
                if self.current_exception:
                    self.logger.info(
                        '%s recovered from previous exception', self.hostname)
                    self.current_exception = None
                result.append(self._create_result(
                    cmd, output.exit_status, output.stdout))
                if (output.exit_status == 0) and only_one:
                    break
            except Exception as e:
                self.current_exception = e
                result.append(self._create_error(cmd))
                if not isinstance(e, asyncio.TimeoutError):
                    self.logger.error(
                        "%s output for %s failed due to %s", cmd,
                        self.hostname, e)
                    await self._close_connection()
                else:
                    self.logger.error(
                        "%s output for %s failed due to timeout", cmd,
                        self.hostname)
=======
        async with self.cmd_pacer(self.per_cmd_auth):
            for cmd in cmd_list:
                try:
                    output = await asyncio.wait_for(self._conn.run(cmd),
                                                    timeout=timeout)
                    if self.current_exception:
                        self.logger.info(
                            '%s recovered from previous exception',
                            self.hostname)
                        self.current_exception = None
                    result.append(self._create_result(
                        cmd, output.exit_status, output.stdout))
                    if (output.exit_status == 0) and only_one:
                        break
                except Exception as e:
                    self.current_exception = e
                    result.append(self._create_error(cmd))
                    if not isinstance(e, asyncio.TimeoutError):
                        self.logger.error(
                            "%s output for %s failed due to %s", cmd,
                            self.hostname, e)
                        await self._close_connection()
                    else:
                        self.logger.error(
                            "%s output for %s failed due to timeout", cmd,
                            self.hostname)
>>>>>>> 847c7c28

                    break

        await service_callback(result, cb_token)

    async def _exec_cmd(self, service_callback, cmd_list, cb_token,
                        oformat='json', timeout=None, only_one=False,
                        reconnect=True):
        '''Routine to execute a given set of commands on device
<<<<<<< HEAD

        if only_one is True, commands are executed until the first one that
        succeeds, and the rest are ignored.
        '''
=======
>>>>>>> 847c7c28

        if only_one is True, commands are executed until the first one that
        succeeds, and the rest are ignored.
        '''
        if self.transport == "ssh":
            await self._ssh_gather(service_callback, cmd_list, cb_token,
                                   oformat, timeout, only_one)
        elif self.transport == "https":
            await self._rest_gather(service_callback, cmd_list,
                                    cb_token, oformat, timeout)
        elif self.transport == "local":
            await self._local_gather(service_callback, cmd_list,
                                     cb_token, oformat, timeout)
        else:
            self.logger.error(
                "Unsupported transport %s for node %s",
                self.transport, self.hostname)
        return

    # pylint: disable=too-many-nested-blocks
    async def _exec_service(self, service_callback, svc_defn: dict,
                            cb_token: RsltToken):
        '''Routine that determines cmdlist to be executed for given service

        And invokes appropriate transport routine to execute the cmds and
        return the data to the service that requested it.
        '''
        result = []  # same type as gather function
        cmd = None
        if not svc_defn:
            return result

<<<<<<< HEAD
        if not self.devtype and self._retry:
            if self.init_again_at < time.time():
                await self._detect_node_type()
=======
        if (not self.devtype and self._retry
                and self.init_again_at < time.time()):
            # When we issue bunch of commands multiple tasks might try to
            # perform the discovery all together, we need only one of them
            # trying to perform the discovery, all the others can fail
            if not self._discovery_lock.locked():
                async with self._discovery_lock:
                    await self._detect_node_type()
>>>>>>> 847c7c28

        if not self.devtype:
            result.append(self._create_error(svc_defn.get("service", "-")))
            return await service_callback(result, cb_token)

        if self.devtype == 'unsupported':
            # Service code 418 means I'm a teapot in http status codes
            # in other words, I won't brew coffee because I'm a teapot
            result.append(self._create_result(
                svc_defn, 418, "No service definition"))
            self.error_svcs_proc.add(svc_defn.get("service"))
            return await service_callback(result, cb_token)

        # Update our boot time value into the callback token
        if cb_token:
            cb_token.bootupTimestamp = self.bootupTimestamp

        self.svcs_proc.add(svc_defn.get("service"))
        use = svc_defn.get(self.hostname, None)
        if not use:
            use = svc_defn.get(self.devtype, {})
        if not use:
            if svc_defn.get("service") not in self.error_svcs_proc:
                result.append(self._create_result(
                    svc_defn, HTTPStatus.NOT_FOUND, "No service definition"))
                self.error_svcs_proc.add(svc_defn.get("service"))
            return await service_callback(result, cb_token)

        # TODO This kind of logic should be encoded in config and node
        # shouldn't have to know about it
        if "copy" in use:
            use = svc_defn.get(use.get("copy"))

        if use:
            if isinstance(use, list):
                # There's more than one version here, we have to pick ours
                for item in use:
                    if item['version'] != "all":
                        os_version = item['version']
                        opdict = {'>': operator.gt, '<': operator.lt,
                                  '>=': operator.ge, '<=': operator.le,
                                  '=': operator.eq, '!=': operator.ne}
                        op = operator.eq

                        for elem, val in opdict.items():
                            if os_version.startswith(elem):
                                os_version = os_version.replace(
                                    elem, '').strip()
                                op = val
                                break

                        if op(version_parse.LegacyVersion(self.version),
                                version_parse.LegacyVersion(os_version)):
                            cmd = item.get('command', None)
                            use = item
                            break
                    else:
                        cmd = item.get("command", None)
                        use = item
                        break
            else:
                cmd = use.get("command", None)

        if not cmd:
            return result

        oformat = use.get('format', 'json')
        if not isinstance(cmd, list):
            if use.get('textfsm'):
                oformat = 'text'
            cmdlist = [cmd]
        else:
            # TODO: Handling format for the multiple cmd case
            cmdlist = [x.get('command', '') for x in cmd]

        await self._exec_cmd(service_callback, cmdlist, cb_token,
                             oformat=oformat, timeout=cb_token.timeout)

    @abstractmethod
    async def _fetch_init_dev_data(self):
        """Start data fetch to initialize the class with specific device attrs

        This function initiates the process of fetching critical pieces
        of info about the device such as version, os type and hostname.
        The version string is specifically used to identify which command
        needs to be executed on a device.

        This is where the list of commands specific to the device for
        extracting the said info is specified.
        """
        raise NotImplementedError(
            f'{self.address}: initing base Node class')

    @abstractmethod
    async def _parse_init_dev_data(self, output: List,
                                   cb_token: RsltToken) -> None:
        """Parse the version, uptime and hostname info from the output

        This function is the callback that extracts the uptime and hostname
        from the data fetched from the device. This function calls the device
        specific version extraction function to extract the version.

        Args:
            output: The list of outputs, one per command specified
            cb_token: The callback token we passed to the data fetcher function
        """
        raise NotImplementedError(
            f'{self.address}: parsing init base Node class')

    @abstractmethod
    def _extract_nos_version(self, data: str) -> str:
        """Extract the version string from the output passed

        Args:
            data: The output of the command to search for the version
                string

        Returns:
            The version as a string
        """
        raise NotImplementedError(
            f'{self.address}: extracting NOS in init base Node class')

    @abstractmethod
    async def _rest_gather(self, service_callback: Callable,
                           cmd_list: List[str], cb_token: RsltToken,
                           oformat: str = "json", timeout: int = None):
        """Use HTTP(s) to execute the commands requested

        This function takes the raw list of commands to execute on the device
        via a REST API and calls the callback function with the data returned.

        Args:
            service_callback: The callback fn to call when we have the data
                for the commands requested (or error for any given command)
            cmd_list: The list of commands to be executed on the remote device
            cb_token: The callback token to be returned to the callback fn
            oformat: The output format we're expecting the data in: text, json
                or mixed
            timeout: How long to wait for the commands to complete, in secs
            only_one: Run till the first command in the list succeeds and
                then return
        """
        raise NotImplementedError(
            f'{self.address}: REST transport is not supported')

    def post_commands(self, service_callback: Callable, svc_defn: Dict,
                      cb_token: RsltToken):
        """Post commands to the device for servicing

        Whenever any user of a device wishes to issue a command to
        this device, they call this function with a list of commands
        to be executed, and a callback function that is invoked when
        the commands have been executed and either there's an error or
        data is returned. Multiple commands imply the result contains
        a list of responses, one for each command that was passed. The
        result itself is a dictionary which includes the command for
        which this is the result. If the user wishes to have a token
        returned to the callback function, they can pass that via the
        cb_token parameter.

        Args:
            service_callback: The callback function
            svc_defn: The service definition file from which the
                appropriate command will be extracted for the device
            cb_token: The callback token to be passed to the callback
                function
        """
        if cb_token:
            cb_token.nodeQsize = self._service_queue.qsize()
        self._service_queue.put_nowait([service_callback, svc_defn, cb_token])

    async def run(self):
        '''Main workhorse routine for Node

        Waits for services to be executed on node via service queue,
        and executes them.
        '''

<<<<<<< HEAD
        tasks = []
        while True:
            while len(tasks) < self.batch_size:
                try:
                    request = await self._service_queue.get()
                except asyncio.CancelledError:
                    await self._terminate()
                    return
=======
        if not cmd:
            result.append(self._create_result(
                svc_defn, HTTPStatus.NOT_FOUND, "No service definition"))
            self.error_svcs_proc.add(svc_defn.get("service"))
            return await service_callback(result, cb_token)
>>>>>>> 847c7c28

                if request:
                    tasks.append(self._exec_service(
                        request[0], request[1], request[2]))
                    self.logger.debug(
                        f"Scheduling {request[2].service} for execution")
                if self._service_queue.empty():
                    break

            if tasks:
                _, pending = await asyncio.wait(
                    tasks, return_when=asyncio.FIRST_COMPLETED)

<<<<<<< HEAD
                tasks = list(pending)
=======
        await self._exec_cmd(service_callback, cmdlist, cb_token,
                             oformat=oformat, timeout=cb_token.timeout)

    @abstractmethod
    async def _fetch_init_dev_data(self):
        """Start data fetch to initialize the class with specific device attrs

        This function initiates the process of fetching critical pieces
        of info about the device such as version, os type and hostname.
        The version string is specifically used to identify which command
        needs to be executed on a device.

        This is where the list of commands specific to the device for
        extracting the said info is specified.
        """
        raise NotImplementedError(
            f'{self.address}: initing base Node class')

    @abstractmethod
    async def _parse_init_dev_data(self, output: List,
                                   cb_token: RsltToken) -> None:
        """Parse the version, uptime and hostname info from the output

        This function is the callback that extracts the uptime and hostname
        from the data fetched from the device. This function calls the device
        specific version extraction function to extract the version.

        Args:
            output: The list of outputs, one per command specified
            cb_token: The callback token we passed to the data fetcher function
        """
        raise NotImplementedError(
            f'{self.address}: parsing init base Node class')

    @abstractmethod
    def _extract_nos_version(self, data: str) -> str:
        """Extract the version string from the output passed

        Args:
            data: The output of the command to search for the version
                string

        Returns:
            The version as a string
        """
        raise NotImplementedError(
            f'{self.address}: extracting NOS in init base Node class')

    @abstractmethod
    async def _rest_gather(self, service_callback: Callable,
                           cmd_list: List[str], cb_token: RsltToken,
                           oformat: str = "json", timeout: int = None):
        """Use HTTP(s) to execute the commands requested

        This function takes the raw list of commands to execute on the device
        via a REST API and calls the callback function with the data returned.

        Args:
            service_callback: The callback fn to call when we have the data
                for the commands requested (or error for any given command)
            cmd_list: The list of commands to be executed on the remote device
            cb_token: The callback token to be returned to the callback fn
            oformat: The output format we're expecting the data in: text, json
                or mixed
            timeout: How long to wait for the commands to complete, in secs
            only_one: Run till the first command in the list succeeds and
                then return
        """
        raise NotImplementedError(
            f'{self.address}: REST transport is not supported')

    def post_commands(self, service_callback: Callable, svc_defn: Dict,
                      cb_token: RsltToken):
        """Post commands to the device for servicing

        Whenever any user of a device wishes to issue a command to
        this device, they call this function with a list of commands
        to be executed, and a callback function that is invoked when
        the commands have been executed and either there's an error or
        data is returned. Multiple commands imply the result contains
        a list of responses, one for each command that was passed. The
        result itself is a dictionary which includes the command for
        which this is the result. If the user wishes to have a token
        returned to the callback function, they can pass that via the
        cb_token parameter.

        Args:
            service_callback: The callback function
            svc_defn: The service definition file from which the
                appropriate command will be extracted for the device
            cb_token: The callback token to be passed to the callback
                function
        """
        if cb_token:
            cb_token.nodeQsize = self._service_queue.qsize()
        self._service_queue.put_nowait([service_callback, svc_defn, cb_token])

    async def run(self):
        '''Main workhorse routine for Node

        Waits for services to be executed on node via service queue,
        and executes them.
        '''

        tasks = []
        try:
            while True:
                while len(tasks) < self.batch_size:

                    request = await self._service_queue.get()

                    if request:
                        tasks.append(self._exec_service(
                            request[0], request[1], request[2]))
                        self.logger.debug(
                            f"Scheduling {request[2].service} for execution")
                    if self._service_queue.empty():
                        break

                if tasks:
                    _, pending = await asyncio.wait(
                        tasks, return_when=asyncio.FIRST_COMPLETED)

                    tasks = list(pending)
        except asyncio.CancelledError:
            await self._terminate()
            return
>>>>>>> 847c7c28


class EosNode(Node):
    '''EOS Node specific implementation'''

    async def _init_rest(self):
        '''Check that connectivity and authentication works'''

        timeout = self.cmd_timeout

        auth = aiohttp.BasicAuth(self.username,
                                 password=self.password or 'vagrant')
        url = f"https://{self.address}:{self.port}/command-api"

        try:
            async with aiohttp.ClientSession(
                    auth=auth, timeout=self.connect_timeout,
                    connector=aiohttp.TCPConnector(ssl=False)) as session:
                async with session.post(url, timeout=timeout) as response:
                    _ = response.status
        except Exception as e:
            self.logger.error(
                f'Unable to connect to {self.address}:{self.port}, '
                f'error: {str(e)}')

    async def _fetch_init_dev_data(self):

        if self.transport == 'https':
            cmdlist = ["show version", "show hostname"]
        else:
            cmdlist = ["show version|json", "show hostname|json"]
        await self._exec_cmd(self._parse_init_dev_data, cmdlist,
                             None, reconnect=False)
<<<<<<< HEAD

    async def _ssh_gather(self, service_callback, cmd_list, cb_token, oformat,
                          timeout, only_one=False):
        """Use SSH to execute the commands requested

        This function takes the raw list of commands to execute on the device
        via SSH and calls the callback function with the data returned.

        Args:
            service_callback: The callback fn to call when we have the data
                for the commands requested (or error for any given command)
            cmd_list: The list of commands to be executed on the remote device
            cb_token: The callback token to be returned to the callback fn
            oformat: The output format we're expecting the data in: text, json
                or mixed
            timeout: How long to wait for the commands to complete, in secs
            only_one: Run till the first command in the list succeeds and
                then return
        """
        # We need to add the JSON option for all commands that support JSON
        # output since the command provided assumes REST API
        newcmd_list = []
        for cmd in cmd_list:
            if (oformat == "json") and not cmd.endswith('json'):
                cmd += '| json'

            newcmd_list.append(cmd)

        return await super()._ssh_gather(service_callback, newcmd_list,
                                         cb_token, oformat, timeout, only_one)

    async def _rest_gather(self, service_callback, cmd_list, cb_token,
                           oformat="json", timeout=None):
=======

    async def _ssh_gather(self, service_callback, cmd_list, cb_token, oformat,
                          timeout, only_one=False):
        """Use SSH to execute the commands requested

        This function takes the raw list of commands to execute on the device
        via SSH and calls the callback function with the data returned.

        Args:
            service_callback: The callback fn to call when we have the data
                for the commands requested (or error for any given command)
            cmd_list: The list of commands to be executed on the remote device
            cb_token: The callback token to be returned to the callback fn
            oformat: The output format we're expecting the data in: text, json
                or mixed
            timeout: How long to wait for the commands to complete, in secs
            only_one: Run till the first command in the list succeeds and
                then return
        """
        # We need to add the JSON option for all commands that support JSON
        # output since the command provided assumes REST API
        newcmd_list = []
        for cmd in cmd_list:
            if (oformat == "json") and not cmd.endswith('json'):
                cmd += '| json'

            newcmd_list.append(cmd)

        return await super()._ssh_gather(service_callback, newcmd_list,
                                         cb_token, oformat, timeout, only_one)

    async def _rest_gather(self, service_callback, cmd_list, cb_token,
                           oformat="json", timeout=None):

        result = []
        if not cmd_list:
            return result

        timeout = timeout or self.cmd_timeout

        now = int(datetime.now(tz=timezone.utc).timestamp() * 1000)
        auth = aiohttp.BasicAuth(self.username,
                                 password=self.password or 'vagrant')
        data = {
            "jsonrpc": "2.0",
            "method": "runCmds",
            "id": int(now),
            "params": {"version": 1, "format": oformat, "cmds": cmd_list},
        }
        headers = {"Content-Type": "application/json"}
        if self.port:
            url = "https://{}:{}/command-api".format(self.address, self.port)
        else:
            url = "https://{}:{}/command-api".format(self.address, self.port)

        output = []
        status = 200  # status OK

        async with self.cmd_pacer(self.per_cmd_auth):
            try:
                async with aiohttp.ClientSession(
                        auth=auth, conn_timeout=self.connect_timeout,
                        read_timeout=timeout,
                        connector=aiohttp.TCPConnector(ssl=False)) as session:
                    async with session.post(url, json=data,
                                            timeout=timeout,
                                            headers=headers) as response:
                        status = response.status
                        if status == HTTPStatus.OK:
                            json_out = await response.json()
                            if "result" in json_out:
                                output.extend(json_out["result"])
                            else:
                                output.extend(
                                    json_out["error"].get('data', []))

                            for i, cmd in enumerate(cmd_list):
                                result.append(
                                    {
                                        "status": status,
                                        "timestamp": now,
                                        "cmd": cmd,
                                        "devtype": self.devtype,
                                        "namespace": self.nsname,
                                        "hostname": self.hostname,
                                        "address": self.address,
                                        "data":
                                        output[i]
                                        if isinstance(output, list)
                                        else output,
                                    }
                                )
                        else:
                            for cmd in cmd_list:
                                result.append(self._create_error(cmd))
                            self.logger.error(
                                f'{self.transport}://{self.hostname}:'
                                f'{self.port}: Commands failed due to '
                                f'{response.status}')
            except Exception as e:
                self.current_exception = e
                for cmd in cmd_list:
                    result.append(self._create_error(cmd))
                self.logger.error(
                    f"{self.transport}://{self.hostname}:{self.port}: Unable "
                    f"to communicate with node due to {str(e)}")

        await service_callback(result, cb_token)

    async def _parse_init_dev_data(self, output, cb_token) -> None:

        if output[0]["status"] == 0 or output[0]["status"] == 200:
            if self.transport == 'ssh':
                try:
                    data = json.loads(output[0]["data"])
                except json.JSONDecodeError:
                    self.logger.error(
                        f'nodeinit: Error decoding JSON for '
                        f'{self.address}:{self.port}')
                    return
            else:
                data = output[0]["data"]
            self.bootupTimestamp = data["bootupTimestamp"]
            self._extract_nos_version(data)
            if not self.version:
                self.logger.error(f'nodeinit: Error getting version for '
                                  f'{self.address}: {self.port}')

        if (len(output) > 1) and (output[1]["status"] in [0, 200]):
            if self.transport == 'ssh':
                try:
                    data = json.loads(output[1]["data"])
                except json.JSONDecodeError:
                    self.logger.error(
                        f'nodeinit: Error decoding JSON for '
                        f'{self.address}:{self.port}')
                    return
            else:
                data = output[1]["data"]
            self.hostname = data["fqdn"]

    def _extract_nos_version(self, data) -> None:
        # < 4.27 or so, the cases were different.
        if isinstance(data, str):
            match = re.search(r'Software Image Version:\s+(\S+)', data,
                              re.IGNORECASE)
            if match:
                self.version = match.group(1).strip()
            else:
                self.logger.warning(
                    f'Cannot parse version from {self.address}:{self.port}')
                self.version = "all"
        else:
            self.version = data['version']
>>>>>>> 847c7c28


class CumulusNode(Node):
    '''Cumulus Node specific implementation'''

    async def _fetch_init_dev_data(self):
        """Fill in the boot time of the node by executing certain cmds"""
        await self._exec_cmd(self._parse_init_dev_data,
                             ["cat /proc/uptime", "hostname",
                              "cat /etc/os-release"], None, 'text')

    async def _parse_init_dev_data(self, output, _) -> None:
        """Parse the uptime command output"""

<<<<<<< HEAD
        try:
            async with aiohttp.ClientSession(
                    auth=auth, conn_timeout=self.connect_timeout,
                    read_timeout=timeout,
                    connector=aiohttp.TCPConnector(ssl=False)) as session:
                async with session.post(url, json=data,
                                        timeout=timeout,
                                        headers=headers) as response:
                    status = response.status
                    if status == HTTPStatus.OK:
                        json_out = await response.json()
                        if "result" in json_out:
                            output.extend(json_out["result"])
                        else:
                            output.extend(
                                json_out["error"].get('data', []))

                        for i, cmd in enumerate(cmd_list):
                            result.append(
                                {
                                    "status": status,
                                    "timestamp": now,
                                    "cmd": cmd,
                                    "devtype": self.devtype,
                                    "namespace": self.nsname,
                                    "hostname": self.hostname,
                                    "address": self.address,
                                    "data":
                                    output[i]
                                    if isinstance(output, list) else output,
                                }
                            )
                    else:
                        for cmd in cmd_list:
                            result.append(self._create_error(cmd))
                        self.logger.error(
                            '(REST), Communication with %s:%s failed'
                            ' due to %s', self.address, self.port,
                            response.status)
        except Exception as e:
            self.current_exception = e
            for cmd in cmd_list:
                result.append(self._create_error(cmd))
            self.logger.error("ERROR: (REST) Unable to communicate with node "
                              "%s:%d due to %s", self.address, self.port,
                              e)
=======
        if output[0]["status"] == 0:
            upsecs = output[0]["data"].split()[0]
            self.bootupTimestamp = int(int(time.time()*1000)
                                       - float(upsecs)*1000)
        if (len(output) > 1) and (output[1]["status"] == 0):
            data = output[1].get("data", '')
            hostname = data.splitlines()[0].strip()
            self.hostname = hostname
>>>>>>> 847c7c28

        if (len(output) > 2) and (output[2]["status"] == 0):
            data = output[2].get("data", '')
            self._extract_nos_version(data)

<<<<<<< HEAD
    async def _parse_init_dev_data(self, output, cb_token) -> None:

        if output[0]["status"] == 0 or output[0]["status"] == 200:
            if self.transport == 'ssh':
                try:
                    data = json.loads(output[0]["data"])
                except json.JSONDecodeError:
                    self.logger.error(
                        f'nodeinit: Error decoding JSON for '
                        f'{self.address}:{self.port}')
                    return
            else:
                data = output[0]["data"]
            self.bootupTimestamp = data["bootupTimestamp"]
            self._extract_nos_version(data)
            if not self.version:
                self.logger.error(f'nodeinit: Error getting version for '
                                  f'{self.address}: {self.port}')

        if (len(output) > 1) and (output[1]["status"] in [0, 200]):
            if self.transport == 'ssh':
                try:
                    data = json.loads(output[1]["data"])
                except json.JSONDecodeError:
                    self.logger.error(
                        f'nodeinit: Error decoding JSON for '
                        f'{self.address}:{self.port}')
                    return
            else:
                data = output[1]["data"]
            self.hostname = data["fqdn"]

    def _extract_nos_version(self, data) -> None:
        # < 4.27 or so, the cases were different.
        if isinstance(data, str):
            match = re.search(r'Software Image Version:\s+(\S+)', data,
                              re.IGNORECASE)
            if match:
                self.version = match.group(1).strip()
            else:
                self.logger.warning(
                    f'Cannot parse version from {self.address}:{self.port}')
                self.version = "all"
        else:
            self.version = data['version']
=======
    def _extract_nos_version(self, data: str) -> None:
        """Extract the version from the output of /etc/os-release

        Args:
            data (str): output of show version

        Returns:
            str: version
        """
        version_str = re.search(r'VERSION_ID=(\S+)', data)
        if version_str:
            self.version = version_str.group(1).strip()
        else:
            self.version = "all"
            self.logger.error(
                f'Cannot parse version from {self.address}:{self.port}')
>>>>>>> 847c7c28

    async def _init_rest(self):
        '''Check that connectivity exists and works'''

<<<<<<< HEAD
class CumulusNode(Node):
    '''Cumulus Node specific implementation'''

    async def _fetch_init_dev_data(self):
        """Fill in the boot time of the node by executing certain cmds"""
        await self._exec_cmd(self._parse_init_dev_data,
                             ["cat /proc/uptime", "hostname",
                              "cat /etc/os-release"], None, 'text')

    async def _parse_init_dev_data(self, output, _) -> None:
        """Parse the uptime command output"""

        if output[0]["status"] == 0:
            upsecs = output[0]["data"].split()[0]
            self.bootupTimestamp = int(int(time.time()*1000)
                                       - float(upsecs)*1000)
        if (len(output) > 1) and (output[1]["status"] == 0):
            data = output[1].get("data", '')
            hostname = data.splitlines()[0].strip()
            self.hostname = hostname

        if (len(output) > 2) and (output[2]["status"] == 0):
            data = output[2].get("data", '')
            self._extract_nos_version(data)

    def _extract_nos_version(self, data: str) -> None:
        """Extract the version from the output of /etc/os-release

        Args:
            data (str): output of show version

        Returns:
            str: version
        """
        version_str = re.search(r'VERSION_ID=(\S+)', data)
        if version_str:
            self.version = version_str.group(1).strip()
        else:
            self.version = "all"
            self.logger.error(
                f'Cannot parse version from {self.address}:{self.port}')

    async def _init_rest(self):
        '''Check that connectivity exists and works'''

=======
>>>>>>> 847c7c28
        auth = aiohttp.BasicAuth(self.username, password=self.password)
        url = "https://{0}:{1}/nclu/v1/rpc".format(self.address, self.port)
        headers = {"Content-Type": "application/json"}

<<<<<<< HEAD
        try:
            async with aiohttp.ClientSession(
                    auth=auth, timeout=self.cmd_timeout,
                    connector=aiohttp.TCPConnector(ssl=False),
            ) as session:
                async with session.post(url, headers=headers) as response:
                    _ = response.status
        except Exception as e:
            self.current_exception = e
            self.logger.error("ERROR: (REST) Unable to communicate with node "
                              "%s:%d due to %s", self.address, self.port,
                              e)
=======
        async with self.cmd_pacer(self.per_cmd_auth):
            try:
                async with aiohttp.ClientSession(
                        auth=auth, timeout=self.cmd_timeout,
                        connector=aiohttp.TCPConnector(ssl=False),
                ) as session:
                    async with session.post(url, headers=headers) as response:
                        _ = response.status
            except Exception as e:
                self.current_exception = e
                self.logger.error(
                    f"{self.transport}://{self.hostname}:{self.port}: Unable "
                    f"to communicate with node due to {str(e)}")
>>>>>>> 847c7c28

    async def _rest_gather(self, service_callback, cmd_list, cb_token,
                           oformat='json', timeout=None):

        result = []
        if not cmd_list:
            return result

        auth = aiohttp.BasicAuth(self.username, password=self.password)
        url = "https://{0}:{1}/nclu/v1/rpc".format(self.address, self.port)
        headers = {"Content-Type": "application/json"}

        async with self.cmd_pacer(self.per_cmd_auth):
            try:
                async with aiohttp.ClientSession(
                        auth=auth,
                        timeout=timeout or self.cmd_timeout,
                        connector=aiohttp.TCPConnector(ssl=False),
                ) as session:
                    for cmd in cmd_list:
                        data = {"cmd": cmd}
                        async with session.post(
                                url, json=data, headers=headers
                        ) as response:
                            result.append({
                                "status": response.status,
                                "timestamp": int(datetime.now(tz=timezone.utc)
                                                 .timestamp() * 1000),
                                "cmd": cmd,
                                "devtype": self.devtype,
                                "namespace": self.nsname,
                                "hostname": self.hostname,
                                "address": self.address,
                                "data": await response.text(),
<<<<<<< HEAD
                            }
                        )
        except Exception as e:
            self.current_exception = e
            result.append(self._create_error(cmd_list))
            self.logger.error("ERROR: (REST) Unable to communicate with node "
                              "%s:%d due to %s", self.address, self.port,
                              e)
=======
                            })
            except Exception as e:
                self.current_exception = e
                result.append(self._create_error(cmd_list))
                self.logger.error(
                    f"{self.transport}://{self.hostname}:{self.port}: Unable "
                    f"to communicate with node due to {str(e)}")
>>>>>>> 847c7c28

        await service_callback(result, cb_token)


class LinuxNode(CumulusNode):
    '''Linux server node'''


class IosXRNode(Node):
    '''IOSXR Node specific implementation'''

    async def _init_rest(self):
        raise NotImplementedError(
            f'{self.address}: REST transport is not supported')

    async def _rest_gather(self, service_callback, cmd_list, cb_token,
                           oformat='json', timeout=None):
        raise NotImplementedError(
            f'{self.address}: REST transport is not supported')

    async def _fetch_init_dev_data(self):
        """Fill in the boot time of the node by executing certain cmds"""
        await self._exec_cmd(self._parse_init_dev_data,
                             ["show version", "show run hostname"],
                             None, 'text')

    async def _init_ssh(self, init_dev_data=True,
                        use_lock: bool = True) -> None:
        '''Need to start a neverending process to keep persistent ssh

        IOS XR's ssh is fragile and archaic. It doesn't support sending
        multiple commands over a single SSH connection as most other devices
        do. I suspect this may not be the only one. The bug is mentioned in
        https://github.com/ronf/asyncssh/issues/241. To overcome this issue,
        we wait in a loop for things to succeed. There's no point in continuing
        if this doesn't succeed. Maybe better to abort after a fixed number
        of retries to enable things like run-once=gather to work.
        '''
        backoff_period = 1
        if use_lock:
            await self.ssh_ready.acquire()

        while not self._conn:

            if not self._retry:
                break

            await super()._init_ssh(init_dev_data=False, use_lock=False)

            if self.is_connected:
                break

            await asyncio.sleep(backoff_period)
            backoff_period *= 2
            backoff_period = min(backoff_period, 120)

        if self.is_connected and not self._long_proc:
            try:
                self._long_proc = await self._conn.create_process(
                    'run tail -s 3600 -f /etc/version', stdout=DEVNULL,
                    stderr=DEVNULL)
                self.logger.info(
                    f'Persistent SSH present for {self.hostname}')
                if init_dev_data:
                    await self._fetch_init_dev_data()
            except Exception:
                self._conn = self._long_proc = None

        if use_lock:
            self.ssh_ready.release()

    async def _parse_init_dev_data(self, output, cb_token) -> None:
        '''Parse the version for uptime and hostname'''
        if output[0]["status"] == 0:
            data = output[0]['data']
            timestr = re.search(r'uptime is (.*)\n', data)
            if timestr:
                self.bootupTimestamp = int(datetime.utcfromtimestamp(
                    parse(timestr.group(1)).timestamp()).timestamp()*1000)
            else:
                self.logger.error(
                    f'Cannot parse uptime from {self.address}:{self.port}')
                self.bootupTimestamp = -1

            self._extract_nos_version(data)

        if (len(output) > 1) and (output[1]["status"] == 0):
            data = output[1]['data']
            hostname = re.search(r'hostname (\S+)', data.strip())
            if hostname:
                self.hostname = hostname.group(1)
                self.logger.error(f'set hostname of {self.address}:{self.port}'
                                  f' to {hostname.group(1)}')

    def _extract_nos_version(self, data) -> None:
        match = re.search(r'Version\s+:\s+ (\S+)', data)
        if match:
            self.version = match.group(1).strip()
        else:
            self.logger.warning(
                f'Cannot parse version from {self.address}:{self.port}')
            self.version = "all"


class IosXENode(Node):
    '''IOS-XE Node-sepcific telemetry gather implementation'''

    async def _init_rest(self):
        raise NotImplementedError(
            f'{self.address}: REST transport is not supported')

    async def _rest_gather(self, service_callback, cmd_list, cb_token,
                           oformat='json', timeout=None):
        raise NotImplementedError(
            f'{self.address}: REST transport is not supported')

    async def _fetch_init_dev_data(self):
        """Fill in the boot time of the node by executing certain cmds"""
        await self._exec_cmd(self._parse_init_dev_data,
                             ["show version"], None, 'text')

    async def _init_ssh(self, init_dev_data=True,
                        use_lock: bool = True) -> None:
        '''Need to start an interactive session for XE

        Many IOSXE devices cannot accept commands as fast as we can fire them.
        Furthermore, many TACACS servers also collapse under the load of
        multiple authemtication requests because each SSH session needs to be
        authenticated, not just the main SSH connection.
        '''
        backoff_period = 1
        self.WAITFOR = r'.*[>#]\s*$'

        self.logger.info(
            f'Trying to reconnect via SSH for {self.hostname}')

        if not self._retry or (self._conn and self._stdin):
            return

        if use_lock:
            await self.ssh_ready.acquire()

        while not self.is_connected:
            # Don't release rel lock here
            await super()._init_ssh(init_dev_data=False, use_lock=False)

            if self.is_connected:
                self.logger.info(
                    f'Reconnect succeeded via SSH for {self.hostname}')
<<<<<<< HEAD
=======
                break

            if not self._retry:
>>>>>>> 847c7c28
                break

            await asyncio.sleep(backoff_period)
            backoff_period *= 2
            backoff_period = min(backoff_period, 120)

        if self.is_connected and not self._stdin:
            self.logger.info(
                f'Trying to create Persistent SSH for {self.hostname}')
<<<<<<< HEAD
            try:
                self._stdin, self._stdout, self._stderr = \
                    await self._conn.open_session(term_type='xterm')
                self.logger.info(
                    f'Persistent SSH created for {self.hostname}')

                output = await self.wait_for_prompt()
                if output.strip().endswith('>'):
                    if await self._handle_privilege_escalation() == -1:
                        await self._close_connection()
                        self._conn = None
                        self._stdin = None
                        self._retry = False  # No retry if escalation fails
                        if use_lock:
                            self.ssh_ready.release()
                        return
            except Exception as e:
                self.current_exception = e
                self.logger.error('Unable to create persistent SSH session'
                                  f' for {self.hostname} due to {str(e)}')
                self._conn = None
                self._stdin = None
                if use_lock:
                    self.ssh_ready.release()
                return

            # Set the terminal length to 0 to avoid paging
            self._stdin.write('terminal length 0\n')
            output = await self._stdout.readuntil(self.WAITFOR)
            if init_dev_data:
                await self._fetch_init_dev_data()

=======
            async with self.cmd_pacer(self.per_cmd_auth):
                try:
                    self._stdin, self._stdout, self._stderr = \
                        await self._conn.open_session(term_type='xterm')
                    self.logger.info(
                        f'Persistent SSH created for {self.hostname}')

                    output = await self.wait_for_prompt()
                    if output.strip().endswith('>'):
                        if await self._handle_privilege_escalation() == -1:
                            await self._close_connection()
                            self._conn = None
                            self._stdin = None
                            self._retry -= 1
                            if use_lock:
                                self.ssh_ready.release()
                            return
                    # Reset number of retries on successful auth
                    self._retry = self._max_retries_on_auth_fail
                except Exception as e:
                    if isinstance(e, asyncssh.misc.PermissionDenied):
                        self._retry -= 1
                    self.current_exception = e
                    self.logger.error('Unable to create persistent SSH session'
                                      f' for {self.hostname} due to {str(e)}')
                    self._conn = None
                    self._stdin = None
                    if use_lock:
                        self.ssh_ready.release()
                    return

                # Set the terminal length to 0 to avoid paging
                self._stdin.write('terminal length 0\n')
                output = await self._stdout.readuntil(self.WAITFOR)

            if init_dev_data:
                await self._fetch_init_dev_data()

>>>>>>> 847c7c28
        if use_lock:
            self.ssh_ready.release()
        return

    async def _handle_privilege_escalation(self) -> int:
        '''Escalata privilege if necessary

        Returns 0 on success, -1 otherwise'''

        self.logger.info(
            f'Privilege escalation required for {self.hostname}')
        self._stdin.write('enable\n')
        output = await self.wait_for_prompt(r'Password:\s*')
        if self.enable_password:
            self._stdin.write(self.enable_password + '\n')
        else:
            self._stdin.write(self.password + '\n')

        output = await self.wait_for_prompt()
        if (output in ['suzieq timeout', 'Password:'] or
                output.strip().endswith('>')):
            self.logger.error(
                f'Privilege escalation failed for {self.hostname}'
                ', Aborting connection')
            return -1

        self.logger.info(f'Privilege escalation succeeded for {self.hostname}')
        return 0

    async def wait_for_prompt(self, prompt: str = None,
                              timeout: int = 90) -> str:
        """Wait for specified prompt upto timeout duration

        Since we're waiting for a prompt, we want to not wait forever.
        asyncssh's readuntil doesn't take a timeout parameter as of
        2.9.0. So, instead of adding a asyncio.waitfor everywhere, we
        just call this routine. By default, we wait for 90s

        Args:
            prompt[str]: The prompt string to wait for
            timeout[int]: How long to wait in secs
        Returns:
            the output data or 'timeout'
        """
        if prompt is None:
            prompt = self.WAITFOR
        coro = self._stdout.readuntil(prompt)
        try:
            output = await asyncio.wait_for(coro, timeout=timeout)
            return output
        except asyncio.TimeoutError:
            self.current_exception = asyncio.TimeoutError
            self.logger.error(f'{self.address}.{self.port} '
                              'Timed out waiting for expected prompt')
            # Return something that won't ever be in real output
            return 'suzieq timeout'

    async def _parse_init_dev_data(self, output, cb_token) -> None:
        '''Parse the version for uptime and hostname'''
        if not isinstance(output, list):
            # In some errors, the output returned is not a list
            self.bootupTimestamp = -1
            return

        if output[0]["status"] == 0:
            data = output[0]['data']
            hostupstr = re.search(r'(\S+)\s+uptime is (.*)\n', data)
            if hostupstr:
                self._set_hostname(hostupstr.group(1))
                timestr = hostupstr.group(2)
                self.bootupTimestamp = int(datetime.utcfromtimestamp(
                    parse(timestr).timestamp()).timestamp()*1000)
            else:
                self.logger.error(
                    f'Cannot parse uptime from {self.address}:{self.port}')
                self.bootupTimestamp = -1

            self._extract_nos_version(data)

    async def _ssh_gather(self, service_callback, cmd_list, cb_token, oformat,
                          timeout, only_one=False):
        """Run ssh for cmd in cmdlist and place output on service callback
           This is different from IOSXE to avoid reinit node info each time
        """

        result = []
        if cmd_list is None:
            await service_callback(result, cb_token)
            return

        if not self._conn or not self._stdin:
            await self._init_ssh()

        if not self._conn or not self._stdin:
            self.logger.error(f'Not connected to {self.address}:{self.port}')
            await service_callback({}, cb_token)
            return

        timeout = timeout or self.cmd_timeout
<<<<<<< HEAD
        for cmd in cmd_list:
            try:
                if self.slow_host:
                    await asyncio.sleep(IOS_SLEEP_BET_CMDS)
                self._stdin.write(cmd + '\n')
                output = await self.wait_for_prompt()
                if 'Invalid input detected' in output:
                    status = -1
                elif 'suzieq timeout' in output:
                    status = HTTPStatus.REQUEST_TIMEOUT
                else:
                    status = 0
                if isinstance(cb_token, RsltToken):
                    cb_token.node_token = self.bootupTimestamp
                result.append(self._create_result(cmd, status, output))
                continue
            except Exception as e:
                self.current_exception = e
                result.append(self._create_error(cmd))
                if not isinstance(e, asyncio.TimeoutError):
                    self.logger.error(
                        f"Unable to connect to {self.hostname} for {cmd} "
                        f"due to {e}")
                    await self._close_connection()
                else:
                    self.logger.error(
                        f"Unable to connect to {self.hostname} {cmd} "
                        "due to timeout")
                break
=======
        async with self.cmd_pacer(self.per_cmd_auth):
            for cmd in cmd_list:
                try:
                    if self.slow_host:
                        await asyncio.sleep(IOS_SLEEP_BET_CMDS)
                    self._stdin.write(cmd + '\n')
                    output = await self.wait_for_prompt()
                    if 'Invalid input detected' in output:
                        status = -1
                    elif 'suzieq timeout' in output:
                        status = HTTPStatus.REQUEST_TIMEOUT
                    else:
                        status = 0
                    if isinstance(cb_token, RsltToken):
                        cb_token.node_token = self.bootupTimestamp
                    result.append(self._create_result(cmd, status, output))
                    continue
                except Exception as e:
                    self.current_exception = e
                    result.append(self._create_error(cmd))
                    if not isinstance(e, asyncio.TimeoutError):
                        self.logger.error(
                            f"Unable to connect to {self.hostname} for {cmd} "
                            f"due to {e}")
                        try:
                            await self._close_connection()
                            self.logger.debug("Closed conn successfully for "
                                              f"{self.hostname}")
                        except Exception as close_exc:
                            self.logger.error(
                                f"Caught an exception closing {self.hostname}"
                                f" for {cmd}: {close_exc}")
                    else:
                        self.logger.error(
                            f"Unable to connect to {self.hostname} {cmd} "
                            "due to timeout")
                    break
>>>>>>> 847c7c28

        await service_callback(result, cb_token)

    def _extract_nos_version(self, data: str) -> None:
        match = re.search(r', Version\s+([^ ,]+)', data)
        if match:
            self.version = match.group(1).strip()
        else:
            self.logger.warning(
                f'Cannot parse version from {self.address}:{self.port}')
            self.version = "all"


class IOSNode(IosXENode):
    '''Classic IOS Node-specific implementation'''

    async def _init_rest(self):
        raise NotImplementedError(
            f'{self.address}: REST transport is not supported')

    async def _rest_gather(self, service_callback, cmd_list, cb_token,
                           oformat='json', timeout=None):
        raise NotImplementedError(
            f'{self.address}: REST transport is not supported')


class JunosNode(Node):
    '''Juniper's Junos node-specific implementation'''

    async def _init_rest(self):
        raise NotImplementedError(
            f'{self.address}: REST transport is not supported')

    async def _rest_gather(self, service_callback, cmd_list, cb_token,
                           oformat='json', timeout=None):
        raise NotImplementedError(
            f'{self.address}: REST transport is not supported')

    async def _fetch_init_dev_data(self):
        """Fill in the boot time of the node by running requisite cmd"""
        await self._exec_cmd(self._parse_init_dev_data,
                             ["show system uptime|display json",
                              "show version"], None, 'mixed')

    async def _parse_init_dev_data(self, output, cb_token) -> None:
        """Parse the uptime command output"""
        if output[0]["status"] == 0:
            data = output[0]["data"]
            try:
                jdata = json.loads(data.replace('\n', '').strip())
                if self.devtype not in ["junos-mx", "junos-qfx10k"]:
                    jdata = (jdata['multi-routing-engine-results'][0]
                             ['multi-routing-engine-item'][0])

                timestr = (jdata['system-uptime-information'][0]
                           ['system-booted-time'][0]['time-length'][0]
                           ['attributes'])
            except Exception:
                self.logger.warning(
                    f'Unable to parse junos boot time from {data}')
                timestr = '{"junos:seconds": "0"}'
            self.bootupTimestamp = (get_timestamp_from_junos_time(
                timestr, output[0]['timestamp']/1000)/1000)

        if (len(output) > 1) and (output[1]["status"] == 0):
            data = output[1]["data"]
            hmatch = re.search(r'\nHostname:\s+(\S+)\n', data)
            if hmatch:
                self._set_hostname(hmatch.group(1))

            self._extract_nos_version(data)

    def _extract_nos_version(self, data) -> None:
        """Extract the version from the output of show version"""
        match = re.search(r'Junos: (\S+)', data)
        if match:
            self.version = match.group(1).strip()
        else:
            self.logger.warning(
                f'Cannot parse version from {self.address}:{self.port}')
            self.version = "all"


class NxosNode(Node):
    '''Cisco's NXOS Node-specific implementation'''

    async def _init_rest(self):
        raise NotImplementedError(
            f'{self.address}: REST transport is not supported')

    async def _rest_gather(self, service_callback, cmd_list, cb_token,
                           oformat="json", timeout=None):
        '''Gather data for service via device REST API'''
        raise NotImplementedError(
            f'{self.address}: REST transport is not supported')

    async def _fetch_init_dev_data(self):
        """Fill in the boot time of the node by running requisite cmd"""
        await self._exec_cmd(self._parse_init_dev_data,
<<<<<<< HEAD
                             ["show version|json", "show hostname"], None,
=======
                             ["show version", "show hostname"], None,
>>>>>>> 847c7c28
                             'mixed')

    async def _parse_init_dev_data(self, output, cb_token) -> None:
        """Parse the uptime command output"""

        hostname = ''

        if output[0]["status"] == 0:
            data = output[0]["data"]

            self._extract_nos_version(data)
            uptime_grp = re.search(r'Kernel\s+uptime\s+is\s+([^\n]+)', data)
            if uptime_grp:
                self.bootupTimestamp = parse(uptime_grp.group(1)).timestamp()

        if len(output) > 1:
            if output[1]["status"] == 0:
                hostname = output[1]["data"].strip()
        else:
            if output[0]['hostname'] != output[0]['address']:
                hostname = output[0]['hostname']

        if hostname:
            self._set_hostname(hostname)

    def _extract_nos_version(self, data: str) -> None:

        version = ''
        vgrp = re.search(r'system:\s+version\s+([^\n]+)', data)
        if vgrp:
            version = vgrp.group(1)
        else:
            vgrp = re.search(r'NXOS:\s+version\s+(\S+)', data)
            if vgrp:
                version = vgrp.group(1)
        if not version:
            self.logger.warning(
                f'Cannot parse version from {self.address}:{self.port}')
            self.version = "all"
<<<<<<< HEAD
=======
        else:
            self.version = version
>>>>>>> 847c7c28


class SonicNode(Node):
    '''SONiC Node-specific implementtaion'''

    async def _init_rest(self):
        raise NotImplementedError(
            f'{self.address}: REST transport is not supported')

    async def _rest_gather(self, service_callback, cmd_list, cb_token,
                           oformat="json", timeout=None):
        '''Gather data for service via device REST API'''
        raise NotImplementedError(
            f'{self.address}: REST transport is not supported')

    async def _fetch_init_dev_data(self):
        """Fill in the boot time of the node by running requisite cmd"""
        await self._exec_cmd(self._parse_init_dev_data,
                             ["cat /proc/uptime", "hostname", "show version"],
                             None, 'text')

    async def _parse_init_dev_data(self, output, cb_token) -> None:
        """Parse the uptime command output"""

        if output[0]["status"] == 0:
            upsecs = output[0]["data"].split()[0]
            self.bootupTimestamp = int(int(time.time()*1000)
                                       - float(upsecs)*1000)
        if (len(output) > 1) and (output[1]["status"] == 0):
            self.hostname = output[1]["data"].strip()
        if (len(output) > 2) and (output[2]["status"] == 0):
            self._extract_nos_version(output[1]["data"])

    def _extract_nos_version(self, data: str) -> None:
        match = re.search(r'Version:\s+SONiC-OS-([^-]+)', data)
        if match:
            self.version = match.group(1).strip()
        else:
            self.logger.warning(
                f'Cannot parse version from {self.address}:{self.port}')
            self.version = "all"


class PanosNode(Node):
    '''Node object representing access to a Palo Alto Networks FW'''

    async def _fetch_init_dev_data(self):
<<<<<<< HEAD
=======
        discovery_cmd = 'show system info'
>>>>>>> 847c7c28
        try:
            res = []
            # temporary hack to detect device info using ssh
            async with self.cmd_pacer():
                async with asyncssh.connect(
                        self.address, port=22, username=self.username,
                        password=self.password, known_hosts=None) as conn:
                    async with conn.create_process() as process:
                        process.stdin.write(f'{discovery_cmd}\n')
                        output = ""
                        output += await process.stdout.read(1)
<<<<<<< HEAD
                    try:
                        await asyncio.wait_for(
                            process.wait_closed(), timeout=0.01)
                    except asyncio.TimeoutError:
                        pass

                    stdout, _ = process.collect_output()
                    output += stdout
                    res = [{
                        "status": 0,
                        "data": output}]
                    await self._parse_init_dev_data(res, None)
=======
                        try:
                            await asyncio.wait_for(
                                process.wait_closed(), timeout=0.1)
                        except asyncio.TimeoutError:
                            pass

                        stdout, _ = process.collect_output()
                        output += stdout
                        res = [{
                            "status": 0,
                            "data": output}]

            await self._parse_init_dev_data(res, None)
>>>>>>> 847c7c28
            self._session = aiohttp.ClientSession(
                conn_timeout=self.connect_timeout,
                connector=aiohttp.TCPConnector(ssl=False),
            )
            if self.api_key is None:
                await self.get_api_key()
<<<<<<< HEAD
        except Exception:
            pass
=======
        except asyncssh.misc.PermissionDenied:
            self.logger.error(
                f'{self.address}:{self.port}: permission denied')
            self._retry -= 1
        except Exception as e:
            self.logger.error(
                f'{self.hostname}:{self.port}: Command "{discovery_cmd}" '
                f'failed due to {e}')
>>>>>>> 847c7c28

    async def get_api_key(self):
        """Authenticate to get the api key needed in all cmd requests"""
        url = f"https://{self.address}:{self.port}/api/?type=keygen&user=" \
            f"{self.username}&password={self.password}"

<<<<<<< HEAD
=======
        if not self._retry:
            return
        async with self.cmd_pacer(self.per_cmd_auth):
            async with self._session.get(url, timeout=self.connect_timeout) \
                    as response:
                status, xml = response.status, await response.text()
                if status == 200:
                    data = xmltodict.parse(xml)
                    self.api_key = data["response"]["result"]["key"]
                    # reset retry count, just in case.
                    self._retry = self._max_retries_on_auth_fail
                elif status == 403:
                    self.logger.error('Invalid credentials, could not get api '
                                      f'key for {self.address}:{self.port}.')
                    self._retry -= 1
                else:
                    self.logger.error('Unknown error, could not get '
                                      'api key for '
                                      f'{self.address}:{self.port}.')

>>>>>>> 847c7c28
    async def _parse_init_dev_data(self, output, cb_token) -> None:
        """Parse the uptime command output"""
        if output[0]["status"] == 0:
            data = output[0]["data"]
            # extract uptime
            match = re.search(
                r'uptime:\s+(\d+)\sdays,\s(\d+):(\d+):(\d+)', data)

            if match:
                days = match.group(1).strip()
                hours = match.group(2).strip()
                minutes = match.group(3).strip()
                seconds = match.group(4).strip()
                upsecs = 86400 * int(days) + 3600 * int(hours) + \
                    60 * int(minutes) + int(seconds)
                self.bootupTimestamp = int(
                    int(time.time()*1000) - float(upsecs)*1000)
            else:
                self.logger.warning(
                    f'Cannot parse uptime from {self.address}:{self.port}')

            # extract hostname
            hmatch = re.search(r'hostname:\s+(\S+)\n', data)
            if hmatch:
                self.hostname = hmatch.group(1).strip()
            else:
                self.logger.warning(
                    f'Cannot parse hostname from {self.address}:{self.port}')

            self._extract_nos_version(data)

    def _extract_nos_version(self, data: str) -> None:
        vmatch = re.search(r'sw-version:\s+(\S+)', data)
        if vmatch:
            self.version = vmatch.group(1).strip()
        else:
            self.logger.warning(
                f'Cannot parse version from {self.address}:{self.port}')
            self.version = "all"

    async def _init_rest(self):
        # In case of PANOS, getting here means REST is up
        if not self._session:
<<<<<<< HEAD
            try:
                self._session = aiohttp.ClientSession(
                    conn_timeout=self.connect_timeout,
                    connector=aiohttp.TCPConnector(ssl=False),
                )
                if self.api_key is None:
                    await self.get_api_key()
            except Exception as e:
                self.logger.error(
                    f'Unable to connect to {self.address}:{self.port}, '
                    f'error: {str(e)}')
=======
            async with self.cmd_pacer(self.per_cmd_auth):
                try:
                    self._session = aiohttp.ClientSession(
                        conn_timeout=self.connect_timeout,
                        connector=aiohttp.TCPConnector(ssl=False),
                    )
                    if self.api_key is None:
                        await self.get_api_key()
                    # If the api_key is still None we can't gather any data.
                    # Ensure that the connection pool is closed and set it to
                    # None so that _rest_gather can fail gracefully.
                    if self.api_key is None:
                        self._session.close()
                        self._session = None
                except Exception as e:
                    self.logger.error(
                        f'{self.transport}://{self.hostname}:{self.port}, '
                        f'Unable to communicate due to error: {str(e)}')
>>>>>>> 847c7c28

    async def _rest_gather(self, service_callback, cmd_list, cb_token,
                           oformat="json", timeout=None):

        result = []
        if not cmd_list:
            return result

        timeout = timeout or self.connect_timeout

        now = int(datetime.now(tz=timezone.utc).timestamp() * 1000)

<<<<<<< HEAD
        port = self.port or 443

        url = f"https://{self.address}:{port}/api/"
=======
        url = f"https://{self.address}:{self.port}/api/"
>>>>>>> 847c7c28

        status = 200  # status OK

        # if there's no session we have failed to get init dev data
        if not self._session and self._retry:
            self._fetch_init_dev_data()

        # if there's still no session, we need to create an error
        if not self._session:
            for cmd in cmd_list:
                result.append(self._create_error(cmd))
            await service_callback(result, cb_token)
            return

<<<<<<< HEAD
        try:
            for cmd in cmd_list:
                url_cmd = f"{url}?type=op&cmd={cmd}&key={self.api_key}"
                async with self._session.get(
                        url_cmd, timeout=timeout) as response:
                    status, xml = response.status, await response.text()
                    json_out = json.dumps(
                        xmltodict.parse(xml))

                    result.append({
                        "status": status,
                        "timestamp": now,
                        "cmd": cmd,
                        "devtype": self.devtype,
                        "namespace": self.nsname,
                        "hostname": self.hostname,
                        "address": self.address,
                        "data": json_out,
                    })
        except Exception as e:
            self.current_exception = e
            for cmd in cmd_list:
                result.append(self._create_error(cmd))
            self.logger.error("ERROR: (REST) Unable to communicate with node "
                              f"{self.address}:{self.port} due to {str(e)}")
=======
        async with self.cmd_pacer(self.per_cmd_auth):
            try:
                for cmd in cmd_list:
                    url_cmd = f"{url}?type=op&cmd={cmd}&key={self.api_key}"
                    async with self._session.get(
                            url_cmd, timeout=timeout) as response:
                        status, xml = response.status, await response.text()
                        if status == 200:
                            json_out = json.dumps(
                                xmltodict.parse(xml))
                            result.append({
                                "status": status,
                                "timestamp": now,
                                "cmd": cmd,
                                "devtype": self.devtype,
                                "namespace": self.nsname,
                                "hostname": self.hostname,
                                "address": self.address,
                                "data": json_out,
                            })
                        else:
                            result.append(self._create_error(cmd))
                            self.logger.error(
                                f'{self.transport}://{self.hostname}:'
                                f'{self.port}: Command {cmd} failed with '
                                f'status {response.status}')
            except Exception as e:
                self.current_exception = e
                for cmd in cmd_list:
                    result.append(self._create_error(cmd))
                self.logger.error(
                    f"{self.transport}://{self.hostname}:{self.port} "
                    f"Unable to communicate due to {str(e)}")
>>>>>>> 847c7c28

        await service_callback(result, cb_token)<|MERGE_RESOLUTION|>--- conflicted
+++ resolved
@@ -109,9 +109,6 @@
         self._current_exception = None
         self.api_key = None
         self._stdin = self._stdout = self._long_proc = None
-<<<<<<< HEAD
-        self._retry = True      # set to False if authentication fails
-=======
         self._max_retries_on_auth_fail = (kwargs.get('retries_on_auth_fail')
                                           or 0) + 1
         self._retry = self._max_retries_on_auth_fail
@@ -120,7 +117,6 @@
         self._cmd_mutex = kwargs.get('cmd_mutex', None)
         self._cmd_pacer_sleep = kwargs.get('cmd_pacer_sleep', None)
         self.per_cmd_auth = kwargs.get('per_cmd_auth', True)
->>>>>>> 847c7c28
 
         self.address = kwargs["address"]
         self.hostname = kwargs["address"]  # default till we get hostname
@@ -182,7 +178,6 @@
             self._set_devtype(devtype, '')
             self.logger.warning(
                 f'{devtype} supplied for {self.address}:{self.port}')
-<<<<<<< HEAD
 
         if self.transport == "ssh":
             self.port = self.port or 22
@@ -208,9 +203,8 @@
         # Now we know the dev type, fetch the data we need about the
         # device to get cracking
         if not self.devtype and self._retry:
-            self.backoff = min(600, self.backoff * 2) + \
-                (random.randint(0, 1000) / 1000)
-            self.init_again_at = time.time() + self.backoff
+            # Unable to connect to the node, schedule later another attempt
+            self._schedule_discovery_attempt()
         elif self.devtype not in ['unsupported', None] and self._retry:
             # OK, we know the devtype, now initialize the info we need
             # to start proper operation
@@ -228,52 +222,6 @@
 
         return self
 
-=======
-
-        if self.transport == "ssh":
-            self.port = self.port or 22
-            await self._init_ssh(init_dev_data=False)
-        elif self.transport == "https":
-            self.port = self.port or 443
-            if self.devtype:
-                # Checking devtype to ensure we didn't get a REST transport
-                # without also providing the device type.
-                await self._init_rest()
-
-        if not devtype:
-            if self.transport != 'ssh':
-                self.logger.error(
-                    'devtype MUST be specified in inventory file if transport'
-                    f'is not ssh for {self.address}')
-                return self
-            elif self.is_connected:
-                # So we have a connection, lets figure out if we know what
-                # to do with this device
-                await self._detect_node_type()
-
-        # Now we know the dev type, fetch the data we need about the
-        # device to get cracking
-        if not self.devtype and self._retry:
-            # Unable to connect to the node, schedule later another attempt
-            self._schedule_discovery_attempt()
-        elif self.devtype not in ['unsupported', None] and self._retry:
-            # OK, we know the devtype, now initialize the info we need
-            # to start proper operation
-
-            # IOS* closes the connection after the initial cmds
-            # are executed. So close the conn at our end too
-            # avoiding the initial persistent connection failure that
-            # otherwise happens
-            if self.devtype in ['iosxe', 'ios', 'iosxr']:
-                await self._close_connection()
-
-            await self._fetch_init_dev_data()
-            if not self.hostname:
-                self.hostname = self.address
-
-        return self
-
->>>>>>> 847c7c28
     @property
     def last_exception(self) -> Exception:
         '''Last exception that occurred on this device'''
@@ -297,8 +245,6 @@
         '''Is there connectivity to the device at the transport level'''
         return self._conn is not None
 
-<<<<<<< HEAD
-=======
     @asynccontextmanager
     async def cmd_pacer(self, use_sem: bool = True):
         '''Context Manager to implement throttling of commands.
@@ -330,7 +276,6 @@
         else:
             yield
 
->>>>>>> 847c7c28
     def _decrypt_pvtkey(self, pvtkey_file: str, passphrase: str) -> str:
         """Decrypt private key file"""
 
@@ -530,13 +475,9 @@
 
             if not devtype:
                 self.logger.debug(
-<<<<<<< HEAD
-                    f"no devtype for {self.hostname} {self.current_exception}")
-=======
                     f'No devtype for {self.hostname} {self.current_exception}')
                 # We were not able to do the discovery, schedule a new attempt
                 self._schedule_discovery_attempt()
->>>>>>> 847c7c28
                 return
             else:
                 self._set_devtype(devtype, '')
@@ -717,47 +658,6 @@
                         self.ssh_ready.release()
                     return
 
-<<<<<<< HEAD
-            try:
-                if self._tunnel:
-                    self._conn = await self._tunnel.connect_ssh(
-                        self.address, port=self.port,
-                        username=self.username,
-                        options=options)
-                else:
-                    self._conn = await asyncssh.connect(
-                        self.address,
-                        username=self.username,
-                        port=self.port,
-                        options=options)
-                self.logger.info(
-                    f"Connected to {self.address}:{self.port} at "
-                    f"{time.time()}")
-                if init_dev_data:
-                    await self._fetch_init_dev_data()
-            except Exception as e:  # pylint: disable=broad-except
-                if isinstance(e, asyncssh.HostKeyNotVerifiable):
-                    self.logger.error(
-                        f'Unable to connect to {self.address}: {self.port}, '
-                        'host key is unknown. If you do not need to verify '
-                        'the host identity, add "ignore-known-hosts: True" in '
-                        'the device section of the inventory')
-                elif isinstance(e, asyncssh.misc.PermissionDenied):
-                    self.logger.error(
-                        f'Authentication failed to {self.address}. '
-                        'Not retrying to avoid locking out user. Please '
-                        'restart poller with proper authentication')
-                    self._retry = False
-                else:
-                    self.logger.error('Unable to connect to '
-                                      f'{self.address}:{self.port}, {e}')
-                self.current_exception = e
-                await self._close_connection()
-                self._conn = None
-            finally:
-                if use_lock:
-                    self.ssh_ready.release()
-=======
             async with self.cmd_pacer():
                 try:
                     if self._tunnel:
@@ -805,7 +705,6 @@
             # _fetch_dev_data function is not implemented and will raise.
             if init_dev_data and self.devtype:
                 await self._fetch_init_dev_data()
->>>>>>> 847c7c28
 
     @abstractmethod
     async def _init_rest(self):
@@ -818,17 +717,10 @@
                             cmd_list: List[str], cb_token: RsltToken,
                             oformat: str, timeout: int):
         """Use local command execution to execute the commands requested
-<<<<<<< HEAD
 
         This function takes the raw list of commands to execute on the device
         locally and calls the callback function with the data returned.
 
-=======
-
-        This function takes the raw list of commands to execute on the device
-        locally and calls the callback function with the data returned.
-
->>>>>>> 847c7c28
         Args:
             service_callback: The callback fn to call when we have the data
                 for the commands requested (or error for any given command)
@@ -882,17 +774,10 @@
                           cmd_list: List[str], cb_token: RsltToken,
                           oformat: str, timeout: int, only_one: bool = False):
         """Use SSH to execute the commands requested
-<<<<<<< HEAD
 
         This function takes the raw list of commands to execute on the device
         via SSH and calls the callback function with the data returned.
 
-=======
-
-        This function takes the raw list of commands to execute on the device
-        via SSH and calls the callback function with the data returned.
-
->>>>>>> 847c7c28
         Args:
             service_callback: The callback fn to call when we have the data
                 for the commands requested (or error for any given command)
@@ -924,32 +809,6 @@
             cb_token.node_token = self.bootupTimestamp
 
         timeout = timeout or self.cmd_timeout
-<<<<<<< HEAD
-        for cmd in cmd_list:
-            try:
-                output = await asyncio.wait_for(self._conn.run(cmd),
-                                                timeout=timeout)
-                if self.current_exception:
-                    self.logger.info(
-                        '%s recovered from previous exception', self.hostname)
-                    self.current_exception = None
-                result.append(self._create_result(
-                    cmd, output.exit_status, output.stdout))
-                if (output.exit_status == 0) and only_one:
-                    break
-            except Exception as e:
-                self.current_exception = e
-                result.append(self._create_error(cmd))
-                if not isinstance(e, asyncio.TimeoutError):
-                    self.logger.error(
-                        "%s output for %s failed due to %s", cmd,
-                        self.hostname, e)
-                    await self._close_connection()
-                else:
-                    self.logger.error(
-                        "%s output for %s failed due to timeout", cmd,
-                        self.hostname)
-=======
         async with self.cmd_pacer(self.per_cmd_auth):
             for cmd in cmd_list:
                 try:
@@ -976,7 +835,6 @@
                         self.logger.error(
                             "%s output for %s failed due to timeout", cmd,
                             self.hostname)
->>>>>>> 847c7c28
 
                     break
 
@@ -986,13 +844,6 @@
                         oformat='json', timeout=None, only_one=False,
                         reconnect=True):
         '''Routine to execute a given set of commands on device
-<<<<<<< HEAD
-
-        if only_one is True, commands are executed until the first one that
-        succeeds, and the rest are ignored.
-        '''
-=======
->>>>>>> 847c7c28
 
         if only_one is True, commands are executed until the first one that
         succeeds, and the rest are ignored.
@@ -1025,11 +876,6 @@
         if not svc_defn:
             return result
 
-<<<<<<< HEAD
-        if not self.devtype and self._retry:
-            if self.init_again_at < time.time():
-                await self._detect_node_type()
-=======
         if (not self.devtype and self._retry
                 and self.init_again_at < time.time()):
             # When we issue bunch of commands multiple tasks might try to
@@ -1038,7 +884,6 @@
             if not self._discovery_lock.locked():
                 async with self._discovery_lock:
                     await self._detect_node_type()
->>>>>>> 847c7c28
 
         if not self.devtype:
             result.append(self._create_error(svc_defn.get("service", "-")))
@@ -1103,7 +948,10 @@
                 cmd = use.get("command", None)
 
         if not cmd:
-            return result
+            result.append(self._create_result(
+                svc_defn, HTTPStatus.NOT_FOUND, "No service definition"))
+            self.error_svcs_proc.add(svc_defn.get("service"))
+            return await service_callback(result, cb_token)
 
         oformat = use.get('format', 'json')
         if not isinstance(cmd, list):
@@ -1218,142 +1066,6 @@
         and executes them.
         '''
 
-<<<<<<< HEAD
-        tasks = []
-        while True:
-            while len(tasks) < self.batch_size:
-                try:
-                    request = await self._service_queue.get()
-                except asyncio.CancelledError:
-                    await self._terminate()
-                    return
-=======
-        if not cmd:
-            result.append(self._create_result(
-                svc_defn, HTTPStatus.NOT_FOUND, "No service definition"))
-            self.error_svcs_proc.add(svc_defn.get("service"))
-            return await service_callback(result, cb_token)
->>>>>>> 847c7c28
-
-                if request:
-                    tasks.append(self._exec_service(
-                        request[0], request[1], request[2]))
-                    self.logger.debug(
-                        f"Scheduling {request[2].service} for execution")
-                if self._service_queue.empty():
-                    break
-
-            if tasks:
-                _, pending = await asyncio.wait(
-                    tasks, return_when=asyncio.FIRST_COMPLETED)
-
-<<<<<<< HEAD
-                tasks = list(pending)
-=======
-        await self._exec_cmd(service_callback, cmdlist, cb_token,
-                             oformat=oformat, timeout=cb_token.timeout)
-
-    @abstractmethod
-    async def _fetch_init_dev_data(self):
-        """Start data fetch to initialize the class with specific device attrs
-
-        This function initiates the process of fetching critical pieces
-        of info about the device such as version, os type and hostname.
-        The version string is specifically used to identify which command
-        needs to be executed on a device.
-
-        This is where the list of commands specific to the device for
-        extracting the said info is specified.
-        """
-        raise NotImplementedError(
-            f'{self.address}: initing base Node class')
-
-    @abstractmethod
-    async def _parse_init_dev_data(self, output: List,
-                                   cb_token: RsltToken) -> None:
-        """Parse the version, uptime and hostname info from the output
-
-        This function is the callback that extracts the uptime and hostname
-        from the data fetched from the device. This function calls the device
-        specific version extraction function to extract the version.
-
-        Args:
-            output: The list of outputs, one per command specified
-            cb_token: The callback token we passed to the data fetcher function
-        """
-        raise NotImplementedError(
-            f'{self.address}: parsing init base Node class')
-
-    @abstractmethod
-    def _extract_nos_version(self, data: str) -> str:
-        """Extract the version string from the output passed
-
-        Args:
-            data: The output of the command to search for the version
-                string
-
-        Returns:
-            The version as a string
-        """
-        raise NotImplementedError(
-            f'{self.address}: extracting NOS in init base Node class')
-
-    @abstractmethod
-    async def _rest_gather(self, service_callback: Callable,
-                           cmd_list: List[str], cb_token: RsltToken,
-                           oformat: str = "json", timeout: int = None):
-        """Use HTTP(s) to execute the commands requested
-
-        This function takes the raw list of commands to execute on the device
-        via a REST API and calls the callback function with the data returned.
-
-        Args:
-            service_callback: The callback fn to call when we have the data
-                for the commands requested (or error for any given command)
-            cmd_list: The list of commands to be executed on the remote device
-            cb_token: The callback token to be returned to the callback fn
-            oformat: The output format we're expecting the data in: text, json
-                or mixed
-            timeout: How long to wait for the commands to complete, in secs
-            only_one: Run till the first command in the list succeeds and
-                then return
-        """
-        raise NotImplementedError(
-            f'{self.address}: REST transport is not supported')
-
-    def post_commands(self, service_callback: Callable, svc_defn: Dict,
-                      cb_token: RsltToken):
-        """Post commands to the device for servicing
-
-        Whenever any user of a device wishes to issue a command to
-        this device, they call this function with a list of commands
-        to be executed, and a callback function that is invoked when
-        the commands have been executed and either there's an error or
-        data is returned. Multiple commands imply the result contains
-        a list of responses, one for each command that was passed. The
-        result itself is a dictionary which includes the command for
-        which this is the result. If the user wishes to have a token
-        returned to the callback function, they can pass that via the
-        cb_token parameter.
-
-        Args:
-            service_callback: The callback function
-            svc_defn: The service definition file from which the
-                appropriate command will be extracted for the device
-            cb_token: The callback token to be passed to the callback
-                function
-        """
-        if cb_token:
-            cb_token.nodeQsize = self._service_queue.qsize()
-        self._service_queue.put_nowait([service_callback, svc_defn, cb_token])
-
-    async def run(self):
-        '''Main workhorse routine for Node
-
-        Waits for services to be executed on node via service queue,
-        and executes them.
-        '''
-
         tasks = []
         try:
             while True:
@@ -1377,7 +1089,6 @@
         except asyncio.CancelledError:
             await self._terminate()
             return
->>>>>>> 847c7c28
 
 
 class EosNode(Node):
@@ -1411,41 +1122,6 @@
             cmdlist = ["show version|json", "show hostname|json"]
         await self._exec_cmd(self._parse_init_dev_data, cmdlist,
                              None, reconnect=False)
-<<<<<<< HEAD
-
-    async def _ssh_gather(self, service_callback, cmd_list, cb_token, oformat,
-                          timeout, only_one=False):
-        """Use SSH to execute the commands requested
-
-        This function takes the raw list of commands to execute on the device
-        via SSH and calls the callback function with the data returned.
-
-        Args:
-            service_callback: The callback fn to call when we have the data
-                for the commands requested (or error for any given command)
-            cmd_list: The list of commands to be executed on the remote device
-            cb_token: The callback token to be returned to the callback fn
-            oformat: The output format we're expecting the data in: text, json
-                or mixed
-            timeout: How long to wait for the commands to complete, in secs
-            only_one: Run till the first command in the list succeeds and
-                then return
-        """
-        # We need to add the JSON option for all commands that support JSON
-        # output since the command provided assumes REST API
-        newcmd_list = []
-        for cmd in cmd_list:
-            if (oformat == "json") and not cmd.endswith('json'):
-                cmd += '| json'
-
-            newcmd_list.append(cmd)
-
-        return await super()._ssh_gather(service_callback, newcmd_list,
-                                         cb_token, oformat, timeout, only_one)
-
-    async def _rest_gather(self, service_callback, cmd_list, cb_token,
-                           oformat="json", timeout=None):
-=======
 
     async def _ssh_gather(self, service_callback, cmd_list, cb_token, oformat,
                           timeout, only_one=False):
@@ -1600,7 +1276,6 @@
                 self.version = "all"
         else:
             self.version = data['version']
->>>>>>> 847c7c28
 
 
 class CumulusNode(Node):
@@ -1615,54 +1290,6 @@
     async def _parse_init_dev_data(self, output, _) -> None:
         """Parse the uptime command output"""
 
-<<<<<<< HEAD
-        try:
-            async with aiohttp.ClientSession(
-                    auth=auth, conn_timeout=self.connect_timeout,
-                    read_timeout=timeout,
-                    connector=aiohttp.TCPConnector(ssl=False)) as session:
-                async with session.post(url, json=data,
-                                        timeout=timeout,
-                                        headers=headers) as response:
-                    status = response.status
-                    if status == HTTPStatus.OK:
-                        json_out = await response.json()
-                        if "result" in json_out:
-                            output.extend(json_out["result"])
-                        else:
-                            output.extend(
-                                json_out["error"].get('data', []))
-
-                        for i, cmd in enumerate(cmd_list):
-                            result.append(
-                                {
-                                    "status": status,
-                                    "timestamp": now,
-                                    "cmd": cmd,
-                                    "devtype": self.devtype,
-                                    "namespace": self.nsname,
-                                    "hostname": self.hostname,
-                                    "address": self.address,
-                                    "data":
-                                    output[i]
-                                    if isinstance(output, list) else output,
-                                }
-                            )
-                    else:
-                        for cmd in cmd_list:
-                            result.append(self._create_error(cmd))
-                        self.logger.error(
-                            '(REST), Communication with %s:%s failed'
-                            ' due to %s', self.address, self.port,
-                            response.status)
-        except Exception as e:
-            self.current_exception = e
-            for cmd in cmd_list:
-                result.append(self._create_error(cmd))
-            self.logger.error("ERROR: (REST) Unable to communicate with node "
-                              "%s:%d due to %s", self.address, self.port,
-                              e)
-=======
         if output[0]["status"] == 0:
             upsecs = output[0]["data"].split()[0]
             self.bootupTimestamp = int(int(time.time()*1000)
@@ -1671,59 +1298,11 @@
             data = output[1].get("data", '')
             hostname = data.splitlines()[0].strip()
             self.hostname = hostname
->>>>>>> 847c7c28
 
         if (len(output) > 2) and (output[2]["status"] == 0):
             data = output[2].get("data", '')
             self._extract_nos_version(data)
 
-<<<<<<< HEAD
-    async def _parse_init_dev_data(self, output, cb_token) -> None:
-
-        if output[0]["status"] == 0 or output[0]["status"] == 200:
-            if self.transport == 'ssh':
-                try:
-                    data = json.loads(output[0]["data"])
-                except json.JSONDecodeError:
-                    self.logger.error(
-                        f'nodeinit: Error decoding JSON for '
-                        f'{self.address}:{self.port}')
-                    return
-            else:
-                data = output[0]["data"]
-            self.bootupTimestamp = data["bootupTimestamp"]
-            self._extract_nos_version(data)
-            if not self.version:
-                self.logger.error(f'nodeinit: Error getting version for '
-                                  f'{self.address}: {self.port}')
-
-        if (len(output) > 1) and (output[1]["status"] in [0, 200]):
-            if self.transport == 'ssh':
-                try:
-                    data = json.loads(output[1]["data"])
-                except json.JSONDecodeError:
-                    self.logger.error(
-                        f'nodeinit: Error decoding JSON for '
-                        f'{self.address}:{self.port}')
-                    return
-            else:
-                data = output[1]["data"]
-            self.hostname = data["fqdn"]
-
-    def _extract_nos_version(self, data) -> None:
-        # < 4.27 or so, the cases were different.
-        if isinstance(data, str):
-            match = re.search(r'Software Image Version:\s+(\S+)', data,
-                              re.IGNORECASE)
-            if match:
-                self.version = match.group(1).strip()
-            else:
-                self.logger.warning(
-                    f'Cannot parse version from {self.address}:{self.port}')
-                self.version = "all"
-        else:
-            self.version = data['version']
-=======
     def _extract_nos_version(self, data: str) -> None:
         """Extract the version from the output of /etc/os-release
 
@@ -1740,77 +1319,14 @@
             self.version = "all"
             self.logger.error(
                 f'Cannot parse version from {self.address}:{self.port}')
->>>>>>> 847c7c28
 
     async def _init_rest(self):
         '''Check that connectivity exists and works'''
 
-<<<<<<< HEAD
-class CumulusNode(Node):
-    '''Cumulus Node specific implementation'''
-
-    async def _fetch_init_dev_data(self):
-        """Fill in the boot time of the node by executing certain cmds"""
-        await self._exec_cmd(self._parse_init_dev_data,
-                             ["cat /proc/uptime", "hostname",
-                              "cat /etc/os-release"], None, 'text')
-
-    async def _parse_init_dev_data(self, output, _) -> None:
-        """Parse the uptime command output"""
-
-        if output[0]["status"] == 0:
-            upsecs = output[0]["data"].split()[0]
-            self.bootupTimestamp = int(int(time.time()*1000)
-                                       - float(upsecs)*1000)
-        if (len(output) > 1) and (output[1]["status"] == 0):
-            data = output[1].get("data", '')
-            hostname = data.splitlines()[0].strip()
-            self.hostname = hostname
-
-        if (len(output) > 2) and (output[2]["status"] == 0):
-            data = output[2].get("data", '')
-            self._extract_nos_version(data)
-
-    def _extract_nos_version(self, data: str) -> None:
-        """Extract the version from the output of /etc/os-release
-
-        Args:
-            data (str): output of show version
-
-        Returns:
-            str: version
-        """
-        version_str = re.search(r'VERSION_ID=(\S+)', data)
-        if version_str:
-            self.version = version_str.group(1).strip()
-        else:
-            self.version = "all"
-            self.logger.error(
-                f'Cannot parse version from {self.address}:{self.port}')
-
-    async def _init_rest(self):
-        '''Check that connectivity exists and works'''
-
-=======
->>>>>>> 847c7c28
         auth = aiohttp.BasicAuth(self.username, password=self.password)
         url = "https://{0}:{1}/nclu/v1/rpc".format(self.address, self.port)
         headers = {"Content-Type": "application/json"}
 
-<<<<<<< HEAD
-        try:
-            async with aiohttp.ClientSession(
-                    auth=auth, timeout=self.cmd_timeout,
-                    connector=aiohttp.TCPConnector(ssl=False),
-            ) as session:
-                async with session.post(url, headers=headers) as response:
-                    _ = response.status
-        except Exception as e:
-            self.current_exception = e
-            self.logger.error("ERROR: (REST) Unable to communicate with node "
-                              "%s:%d due to %s", self.address, self.port,
-                              e)
-=======
         async with self.cmd_pacer(self.per_cmd_auth):
             try:
                 async with aiohttp.ClientSession(
@@ -1824,7 +1340,6 @@
                 self.logger.error(
                     f"{self.transport}://{self.hostname}:{self.port}: Unable "
                     f"to communicate with node due to {str(e)}")
->>>>>>> 847c7c28
 
     async def _rest_gather(self, service_callback, cmd_list, cb_token,
                            oformat='json', timeout=None):
@@ -1859,16 +1374,6 @@
                                 "hostname": self.hostname,
                                 "address": self.address,
                                 "data": await response.text(),
-<<<<<<< HEAD
-                            }
-                        )
-        except Exception as e:
-            self.current_exception = e
-            result.append(self._create_error(cmd_list))
-            self.logger.error("ERROR: (REST) Unable to communicate with node "
-                              "%s:%d due to %s", self.address, self.port,
-                              e)
-=======
                             })
             except Exception as e:
                 self.current_exception = e
@@ -1876,7 +1381,6 @@
                 self.logger.error(
                     f"{self.transport}://{self.hostname}:{self.port}: Unable "
                     f"to communicate with node due to {str(e)}")
->>>>>>> 847c7c28
 
         await service_callback(result, cb_token)
 
@@ -2026,12 +1530,9 @@
             if self.is_connected:
                 self.logger.info(
                     f'Reconnect succeeded via SSH for {self.hostname}')
-<<<<<<< HEAD
-=======
                 break
 
             if not self._retry:
->>>>>>> 847c7c28
                 break
 
             await asyncio.sleep(backoff_period)
@@ -2041,40 +1542,6 @@
         if self.is_connected and not self._stdin:
             self.logger.info(
                 f'Trying to create Persistent SSH for {self.hostname}')
-<<<<<<< HEAD
-            try:
-                self._stdin, self._stdout, self._stderr = \
-                    await self._conn.open_session(term_type='xterm')
-                self.logger.info(
-                    f'Persistent SSH created for {self.hostname}')
-
-                output = await self.wait_for_prompt()
-                if output.strip().endswith('>'):
-                    if await self._handle_privilege_escalation() == -1:
-                        await self._close_connection()
-                        self._conn = None
-                        self._stdin = None
-                        self._retry = False  # No retry if escalation fails
-                        if use_lock:
-                            self.ssh_ready.release()
-                        return
-            except Exception as e:
-                self.current_exception = e
-                self.logger.error('Unable to create persistent SSH session'
-                                  f' for {self.hostname} due to {str(e)}')
-                self._conn = None
-                self._stdin = None
-                if use_lock:
-                    self.ssh_ready.release()
-                return
-
-            # Set the terminal length to 0 to avoid paging
-            self._stdin.write('terminal length 0\n')
-            output = await self._stdout.readuntil(self.WAITFOR)
-            if init_dev_data:
-                await self._fetch_init_dev_data()
-
-=======
             async with self.cmd_pacer(self.per_cmd_auth):
                 try:
                     self._stdin, self._stdout, self._stderr = \
@@ -2113,7 +1580,6 @@
             if init_dev_data:
                 await self._fetch_init_dev_data()
 
->>>>>>> 847c7c28
         if use_lock:
             self.ssh_ready.release()
         return
@@ -2213,37 +1679,6 @@
             return
 
         timeout = timeout or self.cmd_timeout
-<<<<<<< HEAD
-        for cmd in cmd_list:
-            try:
-                if self.slow_host:
-                    await asyncio.sleep(IOS_SLEEP_BET_CMDS)
-                self._stdin.write(cmd + '\n')
-                output = await self.wait_for_prompt()
-                if 'Invalid input detected' in output:
-                    status = -1
-                elif 'suzieq timeout' in output:
-                    status = HTTPStatus.REQUEST_TIMEOUT
-                else:
-                    status = 0
-                if isinstance(cb_token, RsltToken):
-                    cb_token.node_token = self.bootupTimestamp
-                result.append(self._create_result(cmd, status, output))
-                continue
-            except Exception as e:
-                self.current_exception = e
-                result.append(self._create_error(cmd))
-                if not isinstance(e, asyncio.TimeoutError):
-                    self.logger.error(
-                        f"Unable to connect to {self.hostname} for {cmd} "
-                        f"due to {e}")
-                    await self._close_connection()
-                else:
-                    self.logger.error(
-                        f"Unable to connect to {self.hostname} {cmd} "
-                        "due to timeout")
-                break
-=======
         async with self.cmd_pacer(self.per_cmd_auth):
             for cmd in cmd_list:
                 try:
@@ -2281,7 +1716,6 @@
                             f"Unable to connect to {self.hostname} {cmd} "
                             "due to timeout")
                     break
->>>>>>> 847c7c28
 
         await service_callback(result, cb_token)
 
@@ -2381,11 +1815,7 @@
     async def _fetch_init_dev_data(self):
         """Fill in the boot time of the node by running requisite cmd"""
         await self._exec_cmd(self._parse_init_dev_data,
-<<<<<<< HEAD
-                             ["show version|json", "show hostname"], None,
-=======
                              ["show version", "show hostname"], None,
->>>>>>> 847c7c28
                              'mixed')
 
     async def _parse_init_dev_data(self, output, cb_token) -> None:
@@ -2425,11 +1855,8 @@
             self.logger.warning(
                 f'Cannot parse version from {self.address}:{self.port}')
             self.version = "all"
-<<<<<<< HEAD
-=======
         else:
             self.version = version
->>>>>>> 847c7c28
 
 
 class SonicNode(Node):
@@ -2477,10 +1904,7 @@
     '''Node object representing access to a Palo Alto Networks FW'''
 
     async def _fetch_init_dev_data(self):
-<<<<<<< HEAD
-=======
         discovery_cmd = 'show system info'
->>>>>>> 847c7c28
         try:
             res = []
             # temporary hack to detect device info using ssh
@@ -2492,20 +1916,6 @@
                         process.stdin.write(f'{discovery_cmd}\n')
                         output = ""
                         output += await process.stdout.read(1)
-<<<<<<< HEAD
-                    try:
-                        await asyncio.wait_for(
-                            process.wait_closed(), timeout=0.01)
-                    except asyncio.TimeoutError:
-                        pass
-
-                    stdout, _ = process.collect_output()
-                    output += stdout
-                    res = [{
-                        "status": 0,
-                        "data": output}]
-                    await self._parse_init_dev_data(res, None)
-=======
                         try:
                             await asyncio.wait_for(
                                 process.wait_closed(), timeout=0.1)
@@ -2519,17 +1929,12 @@
                             "data": output}]
 
             await self._parse_init_dev_data(res, None)
->>>>>>> 847c7c28
             self._session = aiohttp.ClientSession(
                 conn_timeout=self.connect_timeout,
                 connector=aiohttp.TCPConnector(ssl=False),
             )
             if self.api_key is None:
                 await self.get_api_key()
-<<<<<<< HEAD
-        except Exception:
-            pass
-=======
         except asyncssh.misc.PermissionDenied:
             self.logger.error(
                 f'{self.address}:{self.port}: permission denied')
@@ -2538,15 +1943,12 @@
             self.logger.error(
                 f'{self.hostname}:{self.port}: Command "{discovery_cmd}" '
                 f'failed due to {e}')
->>>>>>> 847c7c28
 
     async def get_api_key(self):
         """Authenticate to get the api key needed in all cmd requests"""
         url = f"https://{self.address}:{self.port}/api/?type=keygen&user=" \
             f"{self.username}&password={self.password}"
 
-<<<<<<< HEAD
-=======
         if not self._retry:
             return
         async with self.cmd_pacer(self.per_cmd_auth):
@@ -2567,7 +1969,6 @@
                                       'api key for '
                                       f'{self.address}:{self.port}.')
 
->>>>>>> 847c7c28
     async def _parse_init_dev_data(self, output, cb_token) -> None:
         """Parse the uptime command output"""
         if output[0]["status"] == 0:
@@ -2611,19 +2012,6 @@
     async def _init_rest(self):
         # In case of PANOS, getting here means REST is up
         if not self._session:
-<<<<<<< HEAD
-            try:
-                self._session = aiohttp.ClientSession(
-                    conn_timeout=self.connect_timeout,
-                    connector=aiohttp.TCPConnector(ssl=False),
-                )
-                if self.api_key is None:
-                    await self.get_api_key()
-            except Exception as e:
-                self.logger.error(
-                    f'Unable to connect to {self.address}:{self.port}, '
-                    f'error: {str(e)}')
-=======
             async with self.cmd_pacer(self.per_cmd_auth):
                 try:
                     self._session = aiohttp.ClientSession(
@@ -2642,7 +2030,6 @@
                     self.logger.error(
                         f'{self.transport}://{self.hostname}:{self.port}, '
                         f'Unable to communicate due to error: {str(e)}')
->>>>>>> 847c7c28
 
     async def _rest_gather(self, service_callback, cmd_list, cb_token,
                            oformat="json", timeout=None):
@@ -2655,13 +2042,7 @@
 
         now = int(datetime.now(tz=timezone.utc).timestamp() * 1000)
 
-<<<<<<< HEAD
-        port = self.port or 443
-
-        url = f"https://{self.address}:{port}/api/"
-=======
         url = f"https://{self.address}:{self.port}/api/"
->>>>>>> 847c7c28
 
         status = 200  # status OK
 
@@ -2676,33 +2057,6 @@
             await service_callback(result, cb_token)
             return
 
-<<<<<<< HEAD
-        try:
-            for cmd in cmd_list:
-                url_cmd = f"{url}?type=op&cmd={cmd}&key={self.api_key}"
-                async with self._session.get(
-                        url_cmd, timeout=timeout) as response:
-                    status, xml = response.status, await response.text()
-                    json_out = json.dumps(
-                        xmltodict.parse(xml))
-
-                    result.append({
-                        "status": status,
-                        "timestamp": now,
-                        "cmd": cmd,
-                        "devtype": self.devtype,
-                        "namespace": self.nsname,
-                        "hostname": self.hostname,
-                        "address": self.address,
-                        "data": json_out,
-                    })
-        except Exception as e:
-            self.current_exception = e
-            for cmd in cmd_list:
-                result.append(self._create_error(cmd))
-            self.logger.error("ERROR: (REST) Unable to communicate with node "
-                              f"{self.address}:{self.port} due to {str(e)}")
-=======
         async with self.cmd_pacer(self.per_cmd_auth):
             try:
                 for cmd in cmd_list:
@@ -2736,6 +2090,5 @@
                 self.logger.error(
                     f"{self.transport}://{self.hostname}:{self.port} "
                     f"Unable to communicate due to {str(e)}")
->>>>>>> 847c7c28
 
         await service_callback(result, cb_token)