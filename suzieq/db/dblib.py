import logging
from typing import List

<<<<<<< HEAD
from suzieq.shared.exceptions import DBNotFoundError
=======
from suzieq.exceptions import DBNotFoundError
from suzieq.db.base_db import SqDB
>>>>>>> ec02b166


def get_sqdb_engine(cfg: dict, table_name: str, dbname: str,
                    logger: logging.Logger):
    """Return the appropriate DB reader for the given table

    This function is dumb right now. Will get smarter as we add support for
    more database readers.

    :param cfg: dict, Suzieq loaded config
    :param table_name: str, Name of the table you want to read
    :param dbname: str, specify the DB engine you want to get handle for
                   can be empty
    :param logger: logging.logger, the logger to use for logging
    :returns: the class that is the reader for this object
    :rtype:
    """
    use_db = 'parquet'
    if table_name and table_name in cfg.get('db', {}):
        use_db = cfg['db'][table_name]
    elif dbname:
        use_db = dbname

    if not use_db:
        logger.error(f'Unable to find a DB for {table_name}/{dbname}')
        return None

    eng_mod = SqDB.get_plugins(use_db)
    if not eng_mod:
        raise DBNotFoundError('DB {use_db} not found')

    return eng_mod[use_db](cfg, logger)


def do_coalesce(cfg: dict, tables: List[str], period: str = '1h',
                logger: logging.Logger = None,
                no_sqpoller: bool = False) -> None:
    """The main coalescer routine, can run once or periodically.

    It calls the DB-specific coalescer. The period is necessary to pass to the
    DB coalescer even in case of run_once. By default the period is '1h'.

    :param cfg: dict, the SUzieq config dictionary
    :param tables: List[str], the list of tables to coalesce
    :param period: str, the string of how periodically the poller runs,
                   Examples are '1h', '1d' etc.
    :param run_once: bool, If true, run once and exit
    :param logger, logging.Logger, logger to use
    :param no_sqpoller: bool, ignore sqpoller
    :returns: dictionary of stats about coalescing
    :rtype: None

    """

    if not logger:
        logger = logging.getLogger()

    dbeng = get_sqdb_engine(cfg, None, 'parquet', logger)
    if not dbeng:
        logger.error('Unable to get DB object for DB parquet')
        raise DBNotFoundError

    return dbeng.coalesce(tables, period, no_sqpoller)<|MERGE_RESOLUTION|>--- conflicted
+++ resolved
@@ -1,12 +1,8 @@
 import logging
 from typing import List
 
-<<<<<<< HEAD
 from suzieq.shared.exceptions import DBNotFoundError
-=======
-from suzieq.exceptions import DBNotFoundError
 from suzieq.db.base_db import SqDB
->>>>>>> ec02b166
 
 
 def get_sqdb_engine(cfg: dict, table_name: str, dbname: str,
