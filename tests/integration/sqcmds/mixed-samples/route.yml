--- conflicted
+++ resolved
@@ -663,7 +663,6 @@
     {"namespace": "mixed", "hostname": "spine2-nxos", "vrf": "default", "prefix":
     "0.0.0.0/0", "nexthopIps": ["172.29.151.254"], "oifs": ["_nexthopVrf:management"],
     "protocol": "static", "source": "", "preference": 1, "ipvers": 4, "action": "forward",
-<<<<<<< HEAD
     "timestamp": 1627395440281}, {"namespace": "mixed", "hostname": "spine2-nxos",
     "vrf": "management", "prefix": "172.29.151.0/24", "nexthopIps": ["172.29.151.2"],
     "oifs": ["mgmt0"], "protocol": "direct", "source": "", "preference": 0, "ipvers":
@@ -680,9 +679,6 @@
     {"namespace": "mixed", "hostname": "leaf1-ios", "vrf": "default", "prefix": "0.0.0.0/0",
     "nexthopIps": ["172.29.151.254"], "oifs": [], "protocol": "static", "source":
     "", "preference": 1, "ipvers": 4, "action": "forward", "timestamp": 1627395444959}]'
-=======
-    "timestamp": 1627395444959}]'
->>>>>>> 46d73aa7
 - command: route show --prefixlen=">24" --format=json --namespace=mixed
   data-directory: tests/data/parquet//
   marks: route show filter prefixlen mixed
@@ -2591,12 +2587,7 @@
     error: '[{"error": "Invalid prefixlen query: it must be of the form ''[<|<=|>=|>|!]
       length'' (i.e. ''>= 24'')"}]'
   marks: route show filter prefixlen mixed
-<<<<<<< HEAD
-- command: route lpm --address='11.11.11.11' --columns='hostname nexthopIps' --format=json
-    --namespace=mixed
-=======
 - command: route lpm --address='11.11.11.11' --columns='hostname nexthopIps' --format=json --namespace=mixed
->>>>>>> 46d73aa7
   data-directory: tests/data/parquet//
   marks: route lpm mixed
   output: '[{"hostname": "leaf6-eos", "nexthopIps": ["10.1.6.1"]}, {"hostname": "spine2-nxos",
